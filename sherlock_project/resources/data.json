{
  "$schema": "data.schema.json",
  "1337x": {
    "errorMsg": [
      "<title>Error something went wrong.</title>",
      "<head><title>404 Not Found</title></head>"
    ],
    "errorType": "message",
    "regexCheck": "^[A-Za-z0-9]{4,12}$",
    "url": "https://www.1337x.to/user/{}/",
    "urlMain": "https://www.1337x.to/",
    "username_claimed": "FitGirl"
  },
  "2Dimensions": {
    "errorType": "status_code",
    "url": "https://2Dimensions.com/a/{}",
    "urlMain": "https://2Dimensions.com/",
    "username_claimed": "blue"
  },
  "3dnews": {
    "errorMsg": "\u041f\u043e\u043b\u044c\u0437\u043e\u0432\u0430\u0442\u0435\u043b\u044c \u043d\u0435 \u0437\u0430\u0440\u0435\u0433\u0438\u0441\u0442\u0440\u0438\u0440\u043e\u0432\u0430\u043d \u0438 \u043d\u0435 \u0438\u043c\u0435\u0435\u0442 \u043f\u0440\u043e\u0444\u0438\u043b\u044f \u0434\u043b\u044f \u043f\u0440\u043e\u0441\u043c\u043e\u0442\u0440\u0430.",
    "errorType": "message",
    "url": "http://forum.3dnews.ru/member.php?username={}",
    "urlMain": "http://forum.3dnews.ru/",
    "username_claimed": "red"
  },
  "7Cups": {
    "errorType": "status_code",
    "url": "https://www.7cups.com/@{}",
    "urlMain": "https://www.7cups.com/",
    "username_claimed": "blue"
  },
  "9GAG": {
    "errorType": "status_code",
    "url": "https://www.9gag.com/u/{}",
    "urlMain": "https://www.9gag.com/",
    "username_claimed": "blue"
  },
  "APClips": {
    "errorMsg": "Amateur Porn Content Creators",
    "errorType": "message",
    "isNSFW": true,
    "url": "https://apclips.com/{}",
    "urlMain": "https://apclips.com/",
    "username_claimed": "onlybbyraq"
  },
  "About.me": {
    "errorType": "status_code",
    "url": "https://about.me/{}",
    "urlMain": "https://about.me/",
    "username_claimed": "blue"
  },
  "Academia.edu": {
    "errorType": "status_code",
    "regexCheck": "^[^.]*$",
    "url": "https://independent.academia.edu/{}",
    "urlMain": "https://www.academia.edu/",
    "username_claimed": "blue"
  },
  "AdmireMe.Vip": {
    "errorMsg": "Page Not Found",
    "errorType": "message",
    "isNSFW": true,
    "url": "https://admireme.vip/{}",
    "urlMain": "https://admireme.vip/",
    "username_claimed": "DemiDevil"
  },
  "Airbit": {
    "errorType": "status_code",
    "url": "https://airbit.com/{}",
    "urlMain": "https://airbit.com/",
    "username_claimed": "airbit"
  },
  "Airliners": {
    "errorType": "status_code",
    "url": "https://www.airliners.net/user/{}/profile/photos",
    "urlMain": "https://www.airliners.net/",
    "username_claimed": "yushinlin"
  },
  "All Things Worn": {
    "errorMsg": "Sell Used Panties",
    "errorType": "message",
    "isNSFW": true,
    "url": "https://www.allthingsworn.com/profile/{}",
    "urlMain": "https://www.allthingsworn.com",
    "username_claimed": "pink"
  },
  "AllMyLinks": {
    "errorMsg": "Not Found",
    "errorType": "message",
    "regexCheck": "^[a-z0-9][a-z0-9-]{2,32}$",
    "url": "https://allmylinks.com/{}",
    "urlMain": "https://allmylinks.com/",
    "username_claimed": "blue"
  },
  "AniWorld": {
    "errorMsg": "Dieses Profil ist nicht verf\u00fcgbar",
    "errorType": "message",
    "url": "https://aniworld.to/user/profil/{}",
    "urlMain": "https://aniworld.to/",
    "username_claimed": "blue"
  },
  "Anilist": {
    "errorType": "status_code",
    "regexCheck": "^[A-Za-z0-9]{2,20}$",
    "request_method": "POST",
    "request_payload": {
      "query": "query($name:String){User(name:$name){id}}",
      "variables": {
        "name": "{}"
      }
    },
    "url": "https://anilist.co/user/{}/",
    "urlMain": "https://anilist.co/",
    "urlProbe": "https://graphql.anilist.co/",
    "username_claimed": "Josh"
  },
  "Apple Developer": {
    "errorType": "status_code",
    "url": "https://developer.apple.com/forums/profile/{}",
    "urlMain": "https://developer.apple.com",
    "username_claimed": "lio24d"
  },
  "Apple Discussions": {
    "errorMsg": "The page you tried was not found. You may have used an outdated link or may have typed the address (URL) incorrectly.",
    "errorType": "message",
    "url": "https://discussions.apple.com/profile/{}",
    "urlMain": "https://discussions.apple.com",
    "username_claimed": "jason"
  },
  "Archive of Our Own": {
    "errorType": "status_code",
    "regexCheck": "^[^.]*?$",
    "url": "https://archiveofourown.org/users/{}",
    "urlMain": "https://archiveofourown.org/",
    "username_claimed": "test"
  },
  "Archive.org": {
    "__comment__": "'The resource could not be found' relates to archive downtime",
    "errorMsg": [
      "could not fetch an account with user item identifier",
      "The resource could not be found",
      "Internet Archive services are temporarily offline"
    ],
    "errorType": "message",
    "url": "https://archive.org/details/@{}",
    "urlMain": "https://archive.org",
    "urlProbe": "https://archive.org/details/@{}?noscript=true",
    "username_claimed": "blue"
  },
  "ArtStation": {
    "errorType": "status_code",
    "url": "https://www.artstation.com/{}",
    "urlMain": "https://www.artstation.com/",
    "username_claimed": "Blue"
  },
  "Asciinema": {
    "errorType": "status_code",
    "url": "https://asciinema.org/~{}",
    "urlMain": "https://asciinema.org",
    "username_claimed": "red"
  },
  "Ask Fedora": {
    "errorType": "status_code",
    "url": "https://ask.fedoraproject.org/u/{}",
    "urlMain": "https://ask.fedoraproject.org/",
    "username_claimed": "red"
  },
  "AskFM": {
    "errorMsg": "Well, apparently not anymore.",
    "errorType": "message",
    "regexCheck": "^[a-zA-Z0-9_]{3,40}$",
    "url": "https://ask.fm/{}",
    "urlMain": "https://ask.fm/",
    "username_claimed": "blue"
  },
  "Atcoder": {
    "errorType": "status_code",
    "url": "https://atcoder.jp/users/{}",
    "urlMain": "https://atcoder.jp/",
    "username_claimed": "ksun48"
  },
  "Audiojungle": {
    "errorType": "status_code",
    "regexCheck": "^[a-zA-Z0-9_]+$",
    "url": "https://audiojungle.net/user/{}",
    "urlMain": "https://audiojungle.net/",
    "username_claimed": "blue"
  },
  "Autofrage": {
    "errorType": "status_code",
    "url": "https://www.autofrage.net/nutzer/{}",
    "urlMain": "https://www.autofrage.net/",
    "username_claimed": "autofrage"
  },
  "Avizo": {
    "errorType": "response_url",
    "errorUrl": "https://www.avizo.cz/",
    "url": "https://www.avizo.cz/{}/",
    "urlMain": "https://www.avizo.cz/",
    "username_claimed": "blue"
  },
  "BLIP.fm": {
    "errorType": "status_code",
    "regexCheck": "^[a-zA-Z0-9_]{1,30}$",
    "url": "https://blip.fm/{}",
    "urlMain": "https://blip.fm/",
    "username_claimed": "blue"
  },
  "BOOTH": {
    "errorType": "response_url",
    "errorUrl": "https://booth.pm/",
    "regexCheck": "^[\\w@-]+?$",
    "url": "https://{}.booth.pm/",
    "urlMain": "https://booth.pm/",
    "username_claimed": "blue"
  },
  "Bandcamp": {
    "errorType": "status_code",
    "url": "https://www.bandcamp.com/{}",
    "urlMain": "https://www.bandcamp.com/",
    "username_claimed": "blue"
  },
  "Bazar.cz": {
    "errorType": "response_url",
    "errorUrl": "https://www.bazar.cz/error404.aspx",
    "url": "https://www.bazar.cz/{}/",
    "urlMain": "https://www.bazar.cz/",
    "username_claimed": "pianina"
  },
  "Behance": {
    "errorType": "status_code",
    "url": "https://www.behance.net/{}",
    "urlMain": "https://www.behance.net/",
    "username_claimed": "blue"
  },
  "Bezuzyteczna": {
    "errorType": "status_code",
    "url": "https://bezuzyteczna.pl/uzytkownicy/{}",
    "urlMain": "https://bezuzyteczna.pl",
    "username_claimed": "Jackson"
  },
  "BiggerPockets": {
    "errorType": "status_code",
    "url": "https://www.biggerpockets.com/users/{}",
    "urlMain": "https://www.biggerpockets.com/",
    "username_claimed": "blue"
  },
  "BioHacking": {
    "errorType": "status_code",
    "url": "https://forum.dangerousthings.com/u/{}",
    "urlMain": "https://forum.dangerousthings.com/",
    "username_claimed": "blue"
  },
  "BitBucket": {
    "errorType": "status_code",
    "regexCheck": "^[a-zA-Z0-9-_]{1,30}$",
    "url": "https://bitbucket.org/{}/",
    "urlMain": "https://bitbucket.org/",
    "username_claimed": "white"
  },
  "Bitwarden Forum": {
    "errorType": "status_code",
    "regexCheck": "^(?![.-])[a-zA-Z0-9_.-]{3,20}$",
    "url": "https://community.bitwarden.com/u/{}/summary",
    "urlMain": "https://bitwarden.com/",
    "username_claimed": "blue"
  },
  "Blipfoto": {
    "errorType": "status_code",
    "url": "https://www.blipfoto.com/{}",
    "urlMain": "https://www.blipfoto.com/",
    "username_claimed": "blue"
  },
  "Blogger": {
    "errorType": "status_code",
    "regexCheck": "^[a-zA-Z][a-zA-Z0-9_-]*$",
    "url": "https://{}.blogspot.com",
    "urlMain": "https://www.blogger.com/",
    "username_claimed": "blue"
  },
  "BoardGameGeek": {
    "errorType": "message",
    "regexCheck": "^[a-zA-Z0-9_]*$",
    "errorMsg": "User not found",
    "url": "https://boardgamegeek.com/user/{}",
    "urlMain": "https://boardgamegeek.com",
    "username_claimed": "blue"
  },
  "BongaCams": {
    "errorType": "status_code",
    "isNSFW": true,
    "url": "https://pt.bongacams.com/profile/{}",
    "urlMain": "https://pt.bongacams.com",
    "username_claimed": "asuna-black"
  },
  "Bookcrossing": {
    "errorType": "status_code",
    "url": "https://www.bookcrossing.com/mybookshelf/{}/",
    "urlMain": "https://www.bookcrossing.com/",
    "username_claimed": "blue"
  },
  "BraveCommunity": {
    "errorType": "status_code",
    "url": "https://community.brave.com/u/{}/",
    "urlMain": "https://community.brave.com/",
    "username_claimed": "blue"
  },
  "BugCrowd": {
    "errorType": "status_code",
    "url": "https://bugcrowd.com/{}",
    "urlMain": "https://bugcrowd.com/",
    "username_claimed": "ppfeister"
  },
  "BuyMeACoffee": {
    "errorType": "status_code",
    "regexCheck": "[a-zA-Z0-9]{3,15}",
    "url": "https://buymeacoff.ee/{}",
    "urlMain": "https://www.buymeacoffee.com/",
    "urlProbe": "https://www.buymeacoffee.com/{}",
    "username_claimed": "red"
  },
  "BuzzFeed": {
    "errorType": "status_code",
    "url": "https://buzzfeed.com/{}",
    "urlMain": "https://buzzfeed.com/",
    "username_claimed": "blue"
  },
  "CGTrader": {
    "errorType": "status_code",
    "regexCheck": "^[^.]*?$",
    "url": "https://www.cgtrader.com/{}",
    "urlMain": "https://www.cgtrader.com",
    "username_claimed": "blue"
  },
  "CNET": {
    "errorType": "status_code",
    "regexCheck": "^[a-z].*$",
    "url": "https://www.cnet.com/profiles/{}/",
    "urlMain": "https://www.cnet.com/",
    "username_claimed": "melliott"
  },
  "CSSBattle": {
    "errorType": "status_code",
    "url": "https://cssbattle.dev/player/{}",
    "urlMain": "https://cssbattle.dev",
    "username_claimed": "beo"
  },
  "CTAN": {
    "errorType": "status_code",
    "url": "https://ctan.org/author/{}",
    "urlMain": "https://ctan.org/",
    "username_claimed": "briggs"
  },
  "Caddy Community": {
    "errorType": "status_code",
    "url": "https://caddy.community/u/{}/summary",
    "urlMain": "https://caddy.community/",
    "username_claimed": "taako_magnusen"
  },
  "Car Talk Community": {
    "errorType": "status_code",
    "url": "https://community.cartalk.com/u/{}/summary",
    "urlMain": "https://community.cartalk.com/",
    "username_claimed": "always_fixing"
  },
  "Carbonmade": {
    "errorType": "response_url",
    "errorUrl": "https://carbonmade.com/fourohfour?domain={}.carbonmade.com",
    "regexCheck": "^[\\w@-]+?$",
    "url": "https://{}.carbonmade.com",
    "urlMain": "https://carbonmade.com/",
    "username_claimed": "jenny"
  },
  "Career.habr": {
    "errorMsg": "<h1>\u041e\u0448\u0438\u0431\u043a\u0430 404</h1>",
    "errorType": "message",
    "url": "https://career.habr.com/{}",
    "urlMain": "https://career.habr.com/",
    "username_claimed": "blue"
  },
  "Championat": {
    "errorType": "status_code",
    "url": "https://www.championat.com/user/{}",
    "urlMain": "https://www.championat.com/",
    "username_claimed": "blue"
  },
  "Chaos": {
    "errorType": "status_code",
    "url": "https://chaos.social/@{}",
    "urlMain": "https://chaos.social/",
    "username_claimed": "ordnung"
  },
  "Chatujme.cz": {
    "errorMsg": "Neexistujic\u00ed profil",
    "errorType": "message",
    "regexCheck": "^[a-zA-Z][a-zA-Z1-9_-]*$",
    "url": "https://profil.chatujme.cz/{}",
    "urlMain": "https://chatujme.cz/",
    "username_claimed": "david"
  },
  "ChaturBate": {
    "errorType": "status_code",
    "isNSFW": true,
    "url": "https://chaturbate.com/{}",
    "urlMain": "https://chaturbate.com",
    "username_claimed": "cute18cute"
  },
  "Chess": {
    "errorMsg": "Username is valid",
    "errorType": "message",
    "regexCheck": "^[a-z1-9]{3,25}$",
    "url": "https://www.chess.com/member/{}",
    "urlMain": "https://www.chess.com/",
    "urlProbe": "https://www.chess.com/callback/user/valid?username={}",
    "username_claimed": "blue"
  },
  "Choice Community": {
    "errorType": "status_code",
    "url": "https://choice.community/u/{}/summary",
    "urlMain": "https://choice.community/",
    "username_claimed": "gordon"
  },
  "Clapper": {
    "errorType": "status_code",
    "url": "https://clapperapp.com/{}",
    "urlMain": "https://clapperapp.com/",
    "username_claimed": "blue"
  },
  "CloudflareCommunity": {
    "errorType": "status_code",
    "url": "https://community.cloudflare.com/u/{}",
    "urlMain": "https://community.cloudflare.com/",
    "username_claimed": "blue"
  },
  "Clozemaster": {
    "errorMsg": "Oh no! Player not found.",
    "errorType": "message",
    "url": "https://www.clozemaster.com/players/{}",
    "urlMain": "https://www.clozemaster.com",
    "username_claimed": "green"
  },
  "Clubhouse": {
    "errorType": "status_code",
    "url": "https://www.clubhouse.com/@{}",
    "urlMain": "https://www.clubhouse.com",
    "username_claimed": "waniathar"
  },
  "Code Snippet Wiki": {
    "errorMsg": "This user has not filled out their profile page yet",
    "errorType": "message",
    "url": "https://codesnippets.fandom.com/wiki/User:{}",
    "urlMain": "https://codesnippets.fandom.com",
    "username_claimed": "bob"
  },
  "Codeberg": {
    "errorType": "status_code",
    "url": "https://codeberg.org/{}",
    "urlMain": "https://codeberg.org/",
    "username_claimed": "blue"
  },
  "Codecademy": {
    "errorMsg": "This profile could not be found",
    "errorType": "message",
    "url": "https://www.codecademy.com/profiles/{}",
    "urlMain": "https://www.codecademy.com/",
    "username_claimed": "blue"
  },
  "Codechef": {
    "errorType": "response_url",
    "errorUrl": "https://www.codechef.com/",
    "url": "https://www.codechef.com/users/{}",
    "urlMain": "https://www.codechef.com/",
    "username_claimed": "blue"
  },
  "Codeforces": {
    "errorType": "status_code",
    "url": "https://codeforces.com/profile/{}",
    "urlMain": "https://codeforces.com/",
    "urlProbe": "https://codeforces.com/api/user.info?handles={}",
    "username_claimed": "tourist"
  },
  "Codepen": {
    "errorType": "status_code",
    "url": "https://codepen.io/{}",
    "urlMain": "https://codepen.io/",
    "username_claimed": "blue"
  },
  "Coders Rank": {
    "errorMsg": "not a registered member",
    "errorType": "message",
    "regexCheck": "^[a-zA-Z0-9](?:[a-zA-Z0-9]|-(?=[a-zA-Z0-9])){0,38}$",
    "url": "https://profile.codersrank.io/user/{}/",
    "urlMain": "https://codersrank.io/",
    "username_claimed": "rootkit7628"
  },
  "Coderwall": {
    "errorType": "status_code",
    "url": "https://coderwall.com/{}",
    "urlMain": "https://coderwall.com",
    "username_claimed": "hacker"
  },
  "Codewars": {
    "errorType": "status_code",
    "url": "https://www.codewars.com/users/{}",
    "urlMain": "https://www.codewars.com",
    "username_claimed": "example"
  },
  "Coinvote": {
    "errorType": "status_code",
    "url": "https://coinvote.cc/profile/{}",
    "urlMain": "https://coinvote.cc/",
    "username_claimed": "blue"
  },
  "ColourLovers": {
    "errorType": "status_code",
    "url": "https://www.colourlovers.com/lover/{}",
    "urlMain": "https://www.colourlovers.com/",
    "username_claimed": "blue"
  },
  "Contently": {
    "errorType": "response_url",
    "errorUrl": "https://contently.com",
    "regexCheck": "^[a-zA-Z][a-zA-Z0-9_-]*$",
    "url": "https://{}.contently.com/",
    "urlMain": "https://contently.com/",
    "username_claimed": "jordanteicher"
  },
  "Coroflot": {
    "errorType": "status_code",
    "url": "https://www.coroflot.com/{}",
    "urlMain": "https://coroflot.com/",
    "username_claimed": "blue"
  },
  "Cracked": {
    "errorType": "response_url",
    "errorUrl": "https://www.cracked.com/",
    "url": "https://www.cracked.com/members/{}/",
    "urlMain": "https://www.cracked.com/",
    "username_claimed": "blue"
  },
  "Crevado": {
    "errorType": "status_code",
    "regexCheck": "^[\\w@-]+?$",
    "url": "https://{}.crevado.com",
    "urlMain": "https://crevado.com/",
    "username_claimed": "blue"
  },
  "Crowdin": {
    "errorType": "status_code",
    "regexCheck": "^[a-zA-Z0-9._-]{2,255}$",
    "url": "https://crowdin.com/profile/{}",
    "urlMain": "https://crowdin.com/",
    "username_claimed": "blue"
  },
  "Cryptomator Forum": {
    "errorType": "status_code",
    "url": "https://community.cryptomator.org/u/{}",
    "urlMain": "https://community.cryptomator.org/",
    "username_claimed": "michael"
  },
  "Cults3D": {
    "errorMsg": "Oh dear, this page is not working!",
    "errorType": "message",
    "url": "https://cults3d.com/en/users/{}/creations",
    "urlMain": "https://cults3d.com/en",
    "username_claimed": "brown"
  },
  "CyberDefenders": {
    "errorMsg": "<title>Blue Team Training for SOC analysts and DFIR - CyberDefenders</title>",
    "errorType": "message",
    "regexCheck": "^[^\\/:*?\"<>|@]{3,50}$",
    "request_method": "GET",
    "url": "https://cyberdefenders.org/p/{}",
    "urlMain": "https://cyberdefenders.org/",
    "username_claimed": "mlohn"
  },
  "DEV Community": {
    "errorType": "status_code",
    "regexCheck": "^[a-zA-Z][a-zA-Z0-9_-]*$",
    "url": "https://dev.to/{}",
    "urlMain": "https://dev.to/",
    "username_claimed": "blue"
  },
  "DMOJ": {
    "errorMsg": "No such user",
    "errorType": "message",
    "url": "https://dmoj.ca/user/{}",
    "urlMain": "https://dmoj.ca/",
    "username_claimed": "junferno"
  },
  "DailyMotion": {
    "errorType": "status_code",
    "url": "https://www.dailymotion.com/{}",
    "urlMain": "https://www.dailymotion.com/",
    "username_claimed": "blue"
  },
  "Dealabs": {
    "errorMsg": "La page que vous essayez",
    "errorType": "message",
    "regexCheck": "[a-z0-9]{4,16}",
    "url": "https://www.dealabs.com/profile/{}",
    "urlMain": "https://www.dealabs.com/",
    "username_claimed": "blue"
  },
  "DeviantART": {
    "errorType": "status_code",
    "regexCheck": "^[a-zA-Z][a-zA-Z0-9_-]*$",
    "url": "https://{}.deviantart.com",
    "urlMain": "https://deviantart.com",
    "username_claimed": "blue"
  },
  "DigitalSpy": {
      "errorMsg": "The page you were looking for could not be found.",
      "errorType": "message",
      "url": "https://forums.digitalspy.com/profile/{}",
      "urlMain": "https://forums.digitalspy.com/",
      "username_claimed": "blue",
      "regexCheck": "^\\w{3,20}$"
    },
  "Discogs": {
    "errorType": "status_code",
    "url": "https://www.discogs.com/user/{}",
    "urlMain": "https://www.discogs.com/",
    "username_claimed": "blue"
  },
  "Discord": {
    "errorType": "message",
    "url": "https://discord.com",
    "urlMain": "https://discord.com/",
    "urlProbe": "https://discord.com/api/v9/unique-username/username-attempt-unauthed",
    "errorMsg": [
      "{\"taken\":false}",
      "The resource is being rate limited"
    ],
    "request_method": "POST",
    "request_payload": {
      "username": "{}"
    },
    "headers": {
      "Content-Type": "application/json"
    },
    "username_claimed": "blue"
  },
  "Discuss.Elastic.co": {
    "errorType": "status_code",
    "url": "https://discuss.elastic.co/u/{}",
    "urlMain": "https://discuss.elastic.co/",
    "username_claimed": "blue"
  },
  "Disqus": {
    "errorType": "status_code",
    "url": "https://disqus.com/{}",
    "urlMain": "https://disqus.com/",
    "username_claimed": "blue"
  },
  "Docker Hub": {
    "errorType": "status_code",
    "url": "https://hub.docker.com/u/{}/",
    "urlMain": "https://hub.docker.com/",
    "urlProbe": "https://hub.docker.com/v2/users/{}/",
    "username_claimed": "blue"
  },
  "Dribbble": {
    "errorMsg": "Whoops, that page is gone.",
    "errorType": "message",
    "regexCheck": "^[a-zA-Z][a-zA-Z0-9_-]*$",
    "url": "https://dribbble.com/{}",
    "urlMain": "https://dribbble.com/",
    "username_claimed": "blue"
  },
  "Duolingo": {
    "errorMsg": "{\"users\":[]}",
    "errorType": "message",

    "url": "https://www.duolingo.com/profile/{}",
    "urlMain": "https://duolingo.com/",
    "urlProbe": "https://www.duolingo.com/2017-06-30/users?username={}",
    "username_claimed": "blue"
  },
  "Eintracht Frankfurt Forum": {
    "errorType": "status_code",
    "regexCheck": "^[^.]*?$",
    "url": "https://community.eintracht.de/fans/{}",
    "urlMain": "https://community.eintracht.de/",
    "username_claimed": "mmammu"
  },
  "Empretienda AR": {
    "errorType": "status_code",
    "url": "https://{}.empretienda.com.ar",
    "urlMain": "https://empretienda.com",
    "username_claimed": "camalote"
  },
  "Envato Forum": {
    "errorType": "status_code",
    "url": "https://forums.envato.com/u/{}",
    "urlMain": "https://forums.envato.com/",
    "username_claimed": "enabled"
  },
  "Erome": {
    "errorType": "status_code",
    "isNSFW": true,
    "url": "https://www.erome.com/{}",
    "urlMain": "https://www.erome.com/",
    "username_claimed": "bob"
  },
  "Exposure": {
    "errorType": "status_code",
    "regexCheck": "^[a-zA-Z0-9-]{1,63}$",
    "url": "https://{}.exposure.co/",
    "urlMain": "https://exposure.co/",
    "username_claimed": "jonasjacobsson"
  },
  "exophase": {
    "errorType": "status_code",
    "url": "https://www.exophase.com/user/{}/",
    "urlMain": "https://www.exophase.com/",
    "username_claimed": "blue"
  },
  "EyeEm": {
    "errorType": "status_code",
    "url": "https://www.eyeem.com/u/{}",
    "urlMain": "https://www.eyeem.com/",
    "username_claimed": "blue"
  },
  "F3.cool": {
    "errorType": "status_code",
    "url": "https://f3.cool/{}/",
    "urlMain": "https://f3.cool/",
    "username_claimed": "blue"
  },
  "Fameswap": {
    "errorType": "status_code",
    "url": "https://fameswap.com/user/{}",
    "urlMain": "https://fameswap.com/",
    "username_claimed": "fameswap"
  },
  "Fandom": {
    "errorType": "status_code",
    "url": "https://www.fandom.com/u/{}",
    "urlMain": "https://www.fandom.com/",
    "username_claimed": "Jungypoo"
  },
  "Fanpop": {
    "errorType": "response_url",
    "errorUrl": "https://www.fanpop.com/",
    "url": "https://www.fanpop.com/fans/{}",
    "urlMain": "https://www.fanpop.com/",
    "username_claimed": "blue"
  },
  "Finanzfrage": {
    "errorType": "status_code",
    "url": "https://www.finanzfrage.net/nutzer/{}",
    "urlMain": "https://www.finanzfrage.net/",
    "username_claimed": "finanzfrage"
  },
  "Flickr": {
    "errorType": "status_code",
    "url": "https://www.flickr.com/people/{}",
    "urlMain": "https://www.flickr.com/",
    "username_claimed": "blue"
  },
  "Flightradar24": {
    "errorType": "status_code",
    "regexCheck": "^[a-zA-Z0-9_]{3,20}$",
    "url": "https://my.flightradar24.com/{}",
    "urlMain": "https://www.flightradar24.com/",
    "username_claimed": "jebbrooks"
  },
  "Flipboard": {
    "errorType": "status_code",
    "regexCheck": "^([a-zA-Z0-9_]){1,15}$",
    "url": "https://flipboard.com/@{}",
    "urlMain": "https://flipboard.com/",
    "username_claimed": "blue"
  },
  "Football": {
    "errorMsg": "\u041f\u043e\u043b\u044c\u0437\u043e\u0432\u0430\u0442\u0435\u043b\u044c \u0441 \u0442\u0430\u043a\u0438\u043c \u0438\u043c\u0435\u043d\u0435\u043c \u043d\u0435 \u043d\u0430\u0439\u0434\u0435\u043d",
    "errorType": "message",
    "url": "https://www.rusfootball.info/user/{}/",
    "urlMain": "https://www.rusfootball.info/",
    "username_claimed": "solo87"
  },
  "FortniteTracker": {
    "errorType": "status_code",
    "url": "https://fortnitetracker.com/profile/all/{}",
    "urlMain": "https://fortnitetracker.com/challenges",
    "username_claimed": "blue"
  },
  "Forum Ophilia": {
    "errorMsg": "that user does not exist",
    "errorType": "message",
    "isNSFW": true,
    "url": "https://www.forumophilia.com/profile.php?mode=viewprofile&u={}",
    "urlMain": "https://www.forumophilia.com/",
    "username_claimed": "bob"
  },
  "Fosstodon": {
    "errorType": "status_code",
    "regexCheck": "^[a-zA-Z0-9_]{1,30}$",
    "url": "https://fosstodon.org/@{}",
    "urlMain": "https://fosstodon.org/",
    "username_claimed": "blue"
  },
  "Freelance.habr": {
    "errorMsg": "<div class=\"icon_user_locked\"></div>",
    "errorType": "message",
    "regexCheck": "^((?!\\.).)*$",
    "url": "https://freelance.habr.com/freelancers/{}",
    "urlMain": "https://freelance.habr.com/",
    "username_claimed": "adam"
  },
  "Freelancer": {
    "errorMsg": "\"users\":{}",
    "errorType": "message",
    "url": "https://www.freelancer.com/u/{}",
    "urlMain": "https://www.freelancer.com/",
    "urlProbe": "https://www.freelancer.com/api/users/0.1/users?usernames%5B%5D={}&compact=true",
    "username_claimed": "red0xff"
  },
  "Freesound": {
    "errorType": "status_code",
    "url": "https://freesound.org/people/{}/",
    "urlMain": "https://freesound.org/",
    "username_claimed": "blue"
  },
  "GNOME VCS": {
    "errorType": "response_url",
    "errorUrl": "https://gitlab.gnome.org/{}",
    "regexCheck": "^(?!-)[a-zA-Z0-9_.-]{2,255}(?<!\\.)$",
    "url": "https://gitlab.gnome.org/{}",
    "urlMain": "https://gitlab.gnome.org/",
    "username_claimed": "adam"
  },
  "GaiaOnline": {
    "errorMsg": "No user ID specified or user does not exist",
    "errorType": "message",
    "url": "https://www.gaiaonline.com/profiles/{}",
    "urlMain": "https://www.gaiaonline.com/",
    "username_claimed": "adam"
  },
  "Gamespot": {
    "errorType": "status_code",
    "url": "https://www.gamespot.com/profile/{}/",
    "urlMain": "https://www.gamespot.com/",
    "username_claimed": "blue"
  },
  "GeeksforGeeks": {
    "errorType": "status_code",
    "url": "https://auth.geeksforgeeks.org/user/{}",
    "urlMain": "https://www.geeksforgeeks.org/",
    "username_claimed": "adam"
  },
  "Genius (Artists)": {
    "errorType": "status_code",
    "regexCheck": "^[a-zA-Z0-9]{5,50}$",
    "url": "https://genius.com/artists/{}",
    "urlMain": "https://genius.com/",
    "username_claimed": "genius"
  },
  "Genius (Users)": {
    "errorType": "status_code",
    "regexCheck": "^[a-zA-Z0-9]*?$",
    "url": "https://genius.com/{}",
    "urlMain": "https://genius.com/",
    "username_claimed": "genius"
  },
  "Gesundheitsfrage": {
    "errorType": "status_code",
    "url": "https://www.gesundheitsfrage.net/nutzer/{}",
    "urlMain": "https://www.gesundheitsfrage.net/",
    "username_claimed": "gutefrage"
  },
  "GetMyUni": {
    "errorType": "status_code",
    "url": "https://www.getmyuni.com/user/{}",
    "urlMain": "https://getmyuni.com/",
    "username_claimed": "Upneet.Grover17"
  },
  "Giant Bomb": {
    "errorType": "status_code",
    "url": "https://www.giantbomb.com/profile/{}/",
    "urlMain": "https://www.giantbomb.com/",
    "username_claimed": "bob"
  },
  "Giphy": {
    "errorType": "message",
    "errorMsg": "<title> GIFs - Find &amp; Share on GIPHY</title>",
    "url": "https://giphy.com/{}",
    "urlMain": "https://giphy.com/",
    "username_claimed": "red"
  },
  "GitBook": {
    "errorType": "status_code",
    "regexCheck": "^[\\w@-]+?$",
    "url": "https://{}.gitbook.io/",
    "urlMain": "https://gitbook.com/",
    "username_claimed": "gitbook"
  },
  "GitHub": {
    "errorType": "status_code",
    "regexCheck": "^[a-zA-Z0-9](?:[a-zA-Z0-9]|-(?=[a-zA-Z0-9])){0,38}$",
    "url": "https://www.github.com/{}",
    "urlMain": "https://www.github.com/",
    "username_claimed": "blue"
  },
  "GitLab": {
    "errorMsg": "[]",
    "errorType": "message",
    "url": "https://gitlab.com/{}",
    "urlMain": "https://gitlab.com/",
    "urlProbe": "https://gitlab.com/api/v4/users?username={}",
    "username_claimed": "blue"
  },
  "Gitea": {
    "errorType": "status_code",
    "url": "https://gitea.com/{}",
    "urlMain": "https://gitea.com/",
    "username_claimed": "xorm"
  },
  "Gitee": {
    "errorType": "status_code",
    "url": "https://gitee.com/{}",
    "urlMain": "https://gitee.com/",
    "username_claimed": "wizzer"
  },
  "GoodReads": {
    "errorType": "status_code",
    "url": "https://www.goodreads.com/{}",
    "urlMain": "https://www.goodreads.com/",
    "username_claimed": "blue"
  },
  "Google Play": {
    "errorMsg": "the requested URL was not found on this server",
    "errorType": "message",
    "url": "https://play.google.com/store/apps/developer?id={}",
    "urlMain": "https://play.google.com",
    "username_claimed": "GitHub"
  },
  "Gradle": {
    "errorType": "status_code",
    "regexCheck": "^(?!-)[a-zA-Z0-9-]{3,}(?<!-)$",
    "url": "https://plugins.gradle.org/u/{}",
    "urlMain": "https://gradle.org/",
    "username_claimed": "jetbrains"
  },
  "Grailed": {
    "errorType": "response_url",
    "errorUrl": "https://www.grailed.com/{}",
    "url": "https://www.grailed.com/{}",
    "urlMain": "https://www.grailed.com/",
    "username_claimed": "blue"
  },
  "Gravatar": {
    "errorType": "status_code",
    "regexCheck": "^((?!\\.).)*$",
    "url": "http://en.gravatar.com/{}",
    "urlMain": "http://en.gravatar.com/",
    "username_claimed": "blue"
  },
  "Gumroad": {
    "errorMsg": "Page not found (404) - Gumroad",
    "errorType": "message",
    "regexCheck": "^[^.]*?$",
    "url": "https://www.gumroad.com/{}",
    "urlMain": "https://www.gumroad.com/",
    "username_claimed": "blue"
  },
  "Gutefrage": {
    "errorType": "status_code",
    "url": "https://www.gutefrage.net/nutzer/{}",
    "urlMain": "https://www.gutefrage.net/",
    "username_claimed": "gutefrage"
  },
  "HackTheBox": {
    "errorType": "status_code",
    "url": "https://forum.hackthebox.com/u/{}",
    "urlMain": "https://forum.hackthebox.com/",
    "username_claimed": "angar"
  },
  "Hackaday": {
    "errorType": "status_code",
    "url": "https://hackaday.io/{}",
    "urlMain": "https://hackaday.io/",
    "username_claimed": "adam"
  },
  "HackenProof (Hackers)": {
    "errorMsg": "Page not found",
    "errorType": "message",
    "regexCheck": "^[\\w-]{,34}$",
    "url": "https://hackenproof.com/hackers/{}",
    "urlMain": "https://hackenproof.com/",
    "username_claimed": "blazezaria"
  },
  "HackerEarth": {
    "errorMsg": "404. URL not found.",
    "errorType": "message",
    "url": "https://hackerearth.com/@{}",
    "urlMain": "https://hackerearth.com/",
    "username_claimed": "naveennamani877"
  },
  "HackerNews": {
    "__comment__": "First errMsg invalid, second errMsg rate limited. Not ideal. Adjust for better rate limit filtering.",
    "errorMsg": [
      "No such user.",
      "Sorry."
    ],
    "errorType": "message",
    "url": "https://news.ycombinator.com/user?id={}",
    "urlMain": "https://news.ycombinator.com/",
    "username_claimed": "blue"
  },
  "HackerOne": {
    "errorMsg": "Page not found",
    "errorType": "message",
    "url": "https://hackerone.com/{}",
    "urlMain": "https://hackerone.com/",
    "username_claimed": "stok"
  },
  "HackerRank": {
    "errorMsg": "Something went wrong",
    "errorType": "message",
    "regexCheck": "^[^.]*?$",
    "url": "https://hackerrank.com/{}",
    "urlMain": "https://hackerrank.com/",
    "username_claimed": "satznova"
  },
  "Harvard Scholar": {
    "errorType": "status_code",
    "url": "https://scholar.harvard.edu/{}",
    "urlMain": "https://scholar.harvard.edu/",
    "username_claimed": "ousmanekane"
  },
  "Hashnode": {
    "errorType": "status_code",
    "url": "https://hashnode.com/@{}",
    "urlMain": "https://hashnode.com",
    "username_claimed": "blue"
  },
  "Heavy-R": {
    "errorMsg": "Channel not found",
    "errorType": "message",
    "isNSFW": true,
    "url": "https://www.heavy-r.com/user/{}",
    "urlMain": "https://www.heavy-r.com/",
    "username_claimed": "kilroy222"
  },
  "Holopin": {
    "errorMsg": "true",
    "errorType": "message",
    "request_method": "POST",
    "request_payload": {
      "username": "{}"
    },
    "url": "https://holopin.io/@{}",
    "urlMain": "https://holopin.io",
    "urlProbe": "https://www.holopin.io/api/auth/username",
    "username_claimed": "red"
  },
  "Houzz": {
    "errorType": "status_code",
    "url": "https://houzz.com/user/{}",
    "urlMain": "https://houzz.com/",
    "username_claimed": "blue"
  },
  "HubPages": {
    "errorType": "status_code",
    "url": "https://hubpages.com/@{}",
    "urlMain": "https://hubpages.com/",
    "username_claimed": "blue"
  },
  "Hubski": {
    "errorMsg": "No such user",
    "errorType": "message",
    "url": "https://hubski.com/user/{}",
    "urlMain": "https://hubski.com/",
    "username_claimed": "blue"
  },
  "HudsonRock": {
    "errorMsg": "This username is not associated",
    "errorType": "message",
    "url": "https://cavalier.hudsonrock.com/api/json/v2/osint-tools/search-by-username?username={}",
    "urlMain": "https://hudsonrock.com",
    "username_claimed": "testadmin"
  },
  "Hugging Face": {
    "errorType": "status_code",
    "url": "https://huggingface.co/{}",
    "urlMain": "https://huggingface.co/",
    "username_claimed": "Pasanlaksitha"
  },
  "IFTTT": {
    "errorType": "status_code",
    "regexCheck": "^[A-Za-z0-9]{3,35}$",
    "url": "https://www.ifttt.com/p/{}",
    "urlMain": "https://www.ifttt.com/",
    "username_claimed": "blue"
  },
  "IRC-Galleria": {
    "errorType": "response_url",
    "errorUrl": "https://irc-galleria.net/users/search?username={}",
    "url": "https://irc-galleria.net/user/{}",
    "urlMain": "https://irc-galleria.net/",
    "username_claimed": "appas"
  },
  "Icons8 Community": {
    "errorType": "status_code",
    "url": "https://community.icons8.com/u/{}/summary",
    "urlMain": "https://community.icons8.com/",
    "username_claimed": "thefourCraft"
  },
  "Image Fap": {
    "errorMsg": "Not found",
    "errorType": "message",
    "isNSFW": true,
    "url": "https://www.imagefap.com/profile/{}",
    "urlMain": "https://www.imagefap.com/",
    "username_claimed": "blue"
  },
  "ImgUp.cz": {
    "errorType": "status_code",
    "url": "https://imgup.cz/{}",
    "urlMain": "https://imgup.cz/",
    "username_claimed": "adam"
  },
  "Imgur": {
    "errorType": "status_code",
    "url": "https://imgur.com/user/{}",
    "urlMain": "https://imgur.com/",
    "urlProbe": "https://api.imgur.com/account/v1/accounts/{}?client_id=546c25a59c58ad7",
    "username_claimed": "blue"
  },
  "Instagram": {
    "errorType": "status_code",
    "url": "https://instagram.com/{}",
    "urlMain": "https://instagram.com/",
    "urlProbe": "https://www.picuki.com/profile/{}",
    "username_claimed": "instagram"
  },
  "Instructables": {
    "errorType": "status_code",
    "url": "https://www.instructables.com/member/{}",
    "urlMain": "https://www.instructables.com/",
    "urlProbe": "https://www.instructables.com/json-api/showAuthorExists?screenName={}",
    "username_claimed": "blue"
  },
  "Intigriti": {
    "errorType": "status_code",
    "regexCheck": "[a-z0-9_]{1,25}",
    "request_method": "GET",
    "url": "https://app.intigriti.com/profile/{}",
    "urlMain": "https://app.intigriti.com",
    "urlProbe": "https://api.intigriti.com/user/public/profile/{}",
    "username_claimed": "blue"
  },
  "Ionic Forum": {
    "errorType": "status_code",
    "url": "https://forum.ionicframework.com/u/{}",
    "urlMain": "https://forum.ionicframework.com/",
    "username_claimed": "theblue222"
  },
  "Issuu": {
    "errorType": "status_code",
    "url": "https://issuu.com/{}",
    "urlMain": "https://issuu.com/",
    "username_claimed": "jenny"
  },
  "Itch.io": {
    "errorType": "status_code",
    "regexCheck": "^[\\w@-]+?$",
    "url": "https://{}.itch.io/",
    "urlMain": "https://itch.io/",
    "username_claimed": "blue"
  },
  "Itemfix": {
    "errorMsg": "<title>ItemFix - Channel: </title>",
    "errorType": "message",
    "url": "https://www.itemfix.com/c/{}",
    "urlMain": "https://www.itemfix.com/",
    "username_claimed": "blue"
  },
  "Jellyfin Weblate": {
    "errorType": "status_code",
    "regexCheck": "^[a-zA-Z0-9@._-]{1,150}$",
    "url": "https://translate.jellyfin.org/user/{}/",
    "urlMain": "https://translate.jellyfin.org/",
    "username_claimed": "EraYaN"
  },
  "Jimdo": {
    "errorType": "status_code",
    "regexCheck": "^[\\w@-]+?$",
    "url": "https://{}.jimdosite.com",
    "urlMain": "https://jimdosite.com/",
    "username_claimed": "jenny"
  },
  "Joplin Forum": {
    "errorType": "status_code",
    "url": "https://discourse.joplinapp.org/u/{}",
    "urlMain": "https://discourse.joplinapp.org/",
    "username_claimed": "laurent"
  },
  "KEAKR": {
    "errorType": "status_code",
    "url": "https://www.keakr.com/en/profile/{}",
    "urlMain": "https://www.keakr.com/",
    "username_claimed": "beats"
  },
  "Kaggle": {
    "errorType": "status_code",
    "url": "https://www.kaggle.com/{}",
    "urlMain": "https://www.kaggle.com/",
    "username_claimed": "dansbecker"
  },
  "kaskus": {
    "errorType": "status_code",
    "url": "https://www.kaskus.co.id/@{}",
    "urlMain": "https://www.kaskus.co.id/",
    "username_claimed": "l0mbart"
  },
  "Keybase": {
    "errorType": "status_code",
    "url": "https://keybase.io/{}",
    "urlMain": "https://keybase.io/",
    "username_claimed": "blue"
  },
  "Kick": {
    "__comment__": "Cloudflare. Only viable when proxied.",
    "errorType": "status_code",
    "url": "https://kick.com/{}",
    "urlMain": "https://kick.com/",
    "urlProbe": "https://kick.com/api/v2/channels/{}",
    "username_claimed": "blue"
  },
  "Kik": {
    "errorMsg": "The page you requested was not found",
    "errorType": "message",
    "url": "https://kik.me/{}",
    "urlMain": "http://kik.me/",
    "urlProbe": "https://ws2.kik.com/user/{}",
    "username_claimed": "blue"
  },
  "Kongregate": {
    "errorType": "status_code",
    "headers": {
      "Accept": "text/html"
    },
    "regexCheck": "^[a-zA-Z][a-zA-Z0-9_-]*$",
    "url": "https://www.kongregate.com/accounts/{}",
    "urlMain": "https://www.kongregate.com/",
    "username_claimed": "blue"
  },
  "LOR": {
    "errorType": "status_code",
    "url": "https://www.linux.org.ru/people/{}/profile",
    "urlMain": "https://linux.org.ru/",
    "username_claimed": "red"
  },
  "Launchpad": {
    "errorType": "status_code",
    "url": "https://launchpad.net/~{}",
    "urlMain": "https://launchpad.net/",
    "username_claimed": "blue"
  },
  "LeetCode": {
    "errorType": "status_code",
    "url": "https://leetcode.com/{}",
    "urlMain": "https://leetcode.com/",
    "username_claimed": "blue"
  },
  "LessWrong": {
    "errorType": "status_code",
    "url": "https://www.lesswrong.com/users/@{}",
    "urlMain": "https://www.lesswrong.com/",
    "username_claimed": "blue"
  },
  "Letterboxd": {
    "errorMsg": "Sorry, we can\u2019t find the page you\u2019ve requested.",
    "errorType": "message",
    "url": "https://letterboxd.com/{}",
    "urlMain": "https://letterboxd.com/",
    "username_claimed": "blue"
  },
  "LibraryThing": {
    "errorMsg": "<p>Error: This user doesn't exist</p>",
    "errorType": "message",
    "headers": {
      "Cookie": "LTAnonSessionID=3159599315; LTUnifiedCookie=%7B%22areyouhuman%22%3A1%7D; "
    },
    "url": "https://www.librarything.com/profile/{}",
    "urlMain": "https://www.librarything.com/",
    "username_claimed": "blue"
  },
  "Lichess": {
    "errorType": "status_code",
    "url": "https://lichess.org/@/{}",
    "urlMain": "https://lichess.org",
    "username_claimed": "john"
  },
  "LinkedIn": {
    "errorType": "status_code",

    "regexCheck": "^[a-zA-Z0-9]{3,100}$",
    "request_method": "GET",
    "url": "https://linkedin.com/in/{}",
    "urlMain": "https://linkedin.com",
    "username_claimed": "paulpfeister"
  },
  "Linktree": {
    "errorMsg": "\"statusCode\":404",
    "errorType": "message",
    "regexCheck": "^[\\w\\.]{2,30}$",
    "url": "https://linktr.ee/{}",
    "urlMain": "https://linktr.ee/",
    "username_claimed": "anne"
  },
  "Listed": {
    "errorType": "response_url",
    "errorUrl": "https://listed.to/@{}",
    "url": "https://listed.to/@{}",
    "urlMain": "https://listed.to/",
    "username_claimed": "listed"
  },
  "LiveJournal": {
    "errorType": "status_code",
    "regexCheck": "^[a-zA-Z][a-zA-Z0-9_-]*$",
    "url": "https://{}.livejournal.com",
    "urlMain": "https://www.livejournal.com/",
    "username_claimed": "blue"
  },
  "Lobsters": {
    "errorType": "status_code",
    "regexCheck": "[A-Za-z0-9][A-Za-z0-9_-]{0,24}",
    "url": "https://lobste.rs/u/{}",
    "urlMain": "https://lobste.rs/",
    "username_claimed": "jcs"
  },
  "LottieFiles": {
    "errorType": "status_code",
    "url": "https://lottiefiles.com/{}",
    "urlMain": "https://lottiefiles.com/",
    "username_claimed": "lottiefiles"
  },
  "LushStories": {
    "errorType": "status_code",
    "isNSFW": true,
    "url": "https://www.lushstories.com/profile/{}",
    "urlMain": "https://www.lushstories.com/",
    "username_claimed": "chris_brown"
  },
  "MMORPG Forum": {
    "errorType": "status_code",
    "url": "https://forums.mmorpg.com/profile/{}",
    "urlMain": "https://forums.mmorpg.com/",
    "username_claimed": "goku"
  },
  "Mapify": {
    "errorType": "response_url",
    "errorUrl": "https://mapify.travel/{}",
    "url": "https://mapify.travel/{}",
    "urlMain": "https://mapify.travel/",
    "username_claimed": "mapify"
  },
  "Medium": {
    "errorMsg": "<body",
    "errorType": "message",
    "url": "https://medium.com/@{}",
    "urlMain": "https://medium.com/",
    "urlProbe": "https://medium.com/feed/@{}",
    "username_claimed": "blue"
  },
  "Memrise": {
    "errorType": "status_code",
    "url": "https://www.memrise.com/user/{}/",
    "urlMain": "https://www.memrise.com/",
    "username_claimed": "blue"
  },
  "Minecraft": {
    "errorCode": 204,
    "errorType": "status_code",
    "url": "https://api.mojang.com/users/profiles/minecraft/{}",
    "urlMain": "https://minecraft.net/",
    "username_claimed": "blue"
  },
  "MixCloud": {
    "errorType": "status_code",
    "url": "https://www.mixcloud.com/{}/",
    "urlMain": "https://www.mixcloud.com/",
    "urlProbe": "https://api.mixcloud.com/{}/",
    "username_claimed": "jenny"
  },
  "Monkeytype": {
    "errorType": "status_code",
    "url": "https://monkeytype.com/profile/{}",
    "urlMain": "https://monkeytype.com/",
    "urlProbe": "https://api.monkeytype.com/users/{}/profile",
    "username_claimed": "Lost_Arrow"
  },
  "Motherless": {
    "errorMsg": "no longer a member",
    "errorType": "message",
    "isNSFW": true,
    "url": "https://motherless.com/m/{}",
    "urlMain": "https://motherless.com/",
    "username_claimed": "hacker"
  },
  "Motorradfrage": {
    "errorType": "status_code",
    "url": "https://www.motorradfrage.net/nutzer/{}",
    "urlMain": "https://www.motorradfrage.net/",
    "username_claimed": "gutefrage"
  },
  "MyAnimeList": {
    "errorType": "status_code",
    "url": "https://myanimelist.net/profile/{}",
    "urlMain": "https://myanimelist.net/",
    "username_claimed": "blue"
  },
  "MyMiniFactory": {
    "errorType": "status_code",
    "url": "https://www.myminifactory.com/users/{}",
    "urlMain": "https://www.myminifactory.com/",
    "username_claimed": "blue"
  },
  "Mydramalist": {
    "errorMsg": "Sign in - MyDramaList",
    "errorType": "message",
    "url": "https://www.mydramalist.com/profile/{}",
    "urlMain": "https://mydramalist.com",
    "username_claimed": "elhadidy12398"
  },
  "Myspace": {
    "errorType": "status_code",
    "url": "https://myspace.com/{}",
    "urlMain": "https://myspace.com/",
    "username_claimed": "blue"
  },
  "NICommunityForum": {
    "errorMsg": "The page you were looking for could not be found.",
    "errorType": "message",
    "url": "https://community.native-instruments.com/profile/{}",
    "urlMain": "https://www.native-instruments.com/forum/",
    "username_claimed": "jambert"
  },
  "NationStates Nation": {
    "errorMsg": "Was this your nation? It may have ceased to exist due to inactivity, but can rise again!",
    "errorType": "message",
    "url": "https://nationstates.net/nation={}",
    "urlMain": "https://nationstates.net",
    "username_claimed": "the_holy_principality_of_saint_mark"
  },
  "NationStates Region": {
    "errorMsg": "does not exist.",
    "errorType": "message",
    "url": "https://nationstates.net/region={}",
    "urlMain": "https://nationstates.net",
    "username_claimed": "the_west_pacific"
  },
  "Naver": {
    "errorType": "status_code",
    "url": "https://blog.naver.com/{}",
    "urlMain": "https://naver.com",
    "username_claimed": "blue"
  },
  "Needrom": {
    "errorType": "status_code",
    "url": "https://www.needrom.com/author/{}/",
    "urlMain": "https://www.needrom.com/",
    "username_claimed": "needrom"
  },
  "Newgrounds": {
    "errorType": "status_code",
    "regexCheck": "^[a-zA-Z][a-zA-Z0-9_-]*$",
    "url": "https://{}.newgrounds.com",
    "urlMain": "https://newgrounds.com",
    "username_claimed": "blue"
  },
  "Nextcloud Forum": {
    "errorType": "status_code",
    "regexCheck": "^(?![.-])[a-zA-Z0-9_.-]{3,20}$",
    "url": "https://help.nextcloud.com/u/{}/summary",
    "urlMain": "https://nextcloud.com/",
    "username_claimed": "blue"
  },
  "Nightbot": {
    "errorType": "status_code",
    "url": "https://nightbot.tv/t/{}/commands",
    "urlMain": "https://nightbot.tv/",
    "urlProbe": "https://api.nightbot.tv/1/channels/t/{}",
    "username_claimed": "green"
  },
  "Ninja Kiwi": {
    "errorType": "response_url",
    "errorUrl": "https://ninjakiwi.com/profile/{}",
    "url": "https://ninjakiwi.com/profile/{}",
    "urlMain": "https://ninjakiwi.com/",
    "username_claimed": "Kyruko"
  },
  "NintendoLife": {
    "errorType": "status_code",
    "url": "https://www.nintendolife.com/users/{}",
    "urlMain": "https://www.nintendolife.com/",
    "username_claimed": "goku"
  },
  "NitroType": {
    "errorMsg": "<title>Nitro Type | Competitive Typing Game | Race Your Friends</title>",
    "errorType": "message",
    "url": "https://www.nitrotype.com/racer/{}",
    "urlMain": "https://www.nitrotype.com/",
    "username_claimed": "jianclash"
  },
  "NotABug.org": {
    "errorType": "status_code",
    "url": "https://notabug.org/{}",
    "urlMain": "https://notabug.org/",
    "urlProbe": "https://notabug.org/{}/followers",
    "username_claimed": "red"
  },
  "Nyaa.si": {
    "errorType": "status_code",
    "url": "https://nyaa.si/user/{}",
    "urlMain": "https://nyaa.si/",
    "username_claimed": "blue"
  },
  "OGUsers": {
    "errorType": "status_code",
    "url": "https://ogu.gg/{}",
    "urlMain": "https://ogu.gg/",
    "username_claimed": "ogusers"
  },
  "OpenStreetMap": {
    "errorType": "status_code",
    "regexCheck": "^[^.]*?$",
    "url": "https://www.openstreetmap.org/user/{}",
    "urlMain": "https://www.openstreetmap.org/",
    "username_claimed": "blue"
  },
  "Opensource": {
    "errorType": "status_code",
    "url": "https://opensource.com/users/{}",
    "urlMain": "https://opensource.com/",
    "username_claimed": "red"
  },
  "OurDJTalk": {
    "errorMsg": "The specified member cannot be found",
    "errorType": "message",
    "url": "https://ourdjtalk.com/members?username={}",
    "urlMain": "https://ourdjtalk.com/",
    "username_claimed": "steve"
  },
  "PCGamer": {
    "errorMsg": "The specified member cannot be found. Please enter a member's entire name.",
    "errorType": "message",
    "url": "https://forums.pcgamer.com/members/?username={}",
    "urlMain": "https://pcgamer.com",
    "username_claimed": "admin"
  },
  "PSNProfiles.com": {
    "errorType": "response_url",
    "errorUrl": "https://psnprofiles.com/?psnId={}",
    "url": "https://psnprofiles.com/{}",
    "urlMain": "https://psnprofiles.com/",
    "username_claimed": "blue"
  },
  "Packagist": {
    "errorType": "response_url",
    "errorUrl": "https://packagist.org/search/?q={}&reason=vendor_not_found",
    "url": "https://packagist.org/packages/{}/",
    "urlMain": "https://packagist.org/",
    "username_claimed": "psr"
  },
  "Pastebin": {
    "errorMsg": "Not Found (#404)",
    "errorType": "message",
    "url": "https://pastebin.com/u/{}",
    "urlMain": "https://pastebin.com/",
    "username_claimed": "blue"
  },
  "Patreon": {
    "errorType": "status_code",
    "url": "https://www.patreon.com/{}",
    "urlMain": "https://www.patreon.com/",
    "username_claimed": "blue"
  },
  "PentesterLab": {
    "errorType": "status_code",
    "regexCheck": "^[\\w]{4,30}$",
    "url": "https://pentesterlab.com/profile/{}",
    "urlMain": "https://pentesterlab.com/",
    "username_claimed": "0day"
  },
  "PepperIT": {
    "errorMsg": "La pagina che hai provato a raggiungere non si trova qui",
    "errorType": "message",
    "url": "https://www.pepper.it/profile/{}/overview",
    "urlMain": "https://www.pepper.it",
    "username_claimed": "asoluinostrisca"
  },
  "Periscope": {
    "errorType": "status_code",
    "url": "https://www.periscope.tv/{}/",
    "urlMain": "https://www.periscope.tv/",
    "username_claimed": "blue"
  },
  "Pinkbike": {
    "errorType": "status_code",
    "regexCheck": "^[^.]*?$",
    "url": "https://www.pinkbike.com/u/{}/",
    "urlMain": "https://www.pinkbike.com/",
    "username_claimed": "blue"
  },
  "PlayStore": {
    "errorType": "status_code",
    "url": "https://play.google.com/store/apps/developer?id={}",
    "urlMain": "https://play.google.com/store",
    "username_claimed": "Facebook"
  },
  "PocketStars": {
    "errorMsg": "Join Your Favorite Adult Stars",
    "errorType": "message",
    "isNSFW": true,
    "url": "https://pocketstars.com/{}",
    "urlMain": "https://pocketstars.com/",
    "username_claimed": "hacker"
  },
  "Pokemon Showdown": {
    "errorType": "status_code",
    "url": "https://pokemonshowdown.com/users/{}",
    "urlMain": "https://pokemonshowdown.com",
    "username_claimed": "blue"
  },
  "Polarsteps": {
    "errorType": "status_code",
    "url": "https://polarsteps.com/{}",
    "urlMain": "https://polarsteps.com/",
    "urlProbe": "https://api.polarsteps.com/users/byusername/{}",
    "username_claimed": "james"
  },
  "Polygon": {
    "errorType": "status_code",
    "url": "https://www.polygon.com/users/{}",
    "urlMain": "https://www.polygon.com/",
    "username_claimed": "swiftstickler"
  },
  "Polymart": {
    "errorType": "response_url",
    "errorUrl": "https://polymart.org/user/-1",
    "url": "https://polymart.org/user/{}",
    "urlMain": "https://polymart.org/",
    "username_claimed": "craciu25yt"
  },
  "Pornhub": {
    "errorType": "status_code",
    "isNSFW": true,
    "url": "https://pornhub.com/users/{}",
    "urlMain": "https://pornhub.com/",
    "username_claimed": "blue"
  },
  "ProductHunt": {
    "errorType": "status_code",
    "url": "https://www.producthunt.com/@{}",
    "urlMain": "https://www.producthunt.com/",
    "username_claimed": "jenny"
  },
  "PromoDJ": {
    "errorType": "status_code",
    "url": "http://promodj.com/{}",
    "urlMain": "http://promodj.com/",
    "username_claimed": "blue"
  },
  "PyPi": {
    "errorType": "status_code",
    "url": "https://pypi.org/user/{}",
    "urlProbe": "https://pypi.org/_includes/administer-user-include/{}",
    "urlMain": "https://pypi.org",
    "username_claimed": "Blue"
  },
  "Rajce.net": {
    "errorType": "status_code",
    "regexCheck": "^[\\w@-]+?$",
    "url": "https://{}.rajce.idnes.cz/",
    "urlMain": "https://www.rajce.idnes.cz/",
    "username_claimed": "blue"
  },
  "Rarible": {
    "errorType": "status_code",
    "url": "https://rarible.com/marketplace/api/v4/urls/{}",
    "urlMain": "https://rarible.com/",
    "username_claimed": "blue"
  },
  "Rate Your Music": {
    "errorType": "status_code",
    "url": "https://rateyourmusic.com/~{}",
    "urlMain": "https://rateyourmusic.com/",
    "username_claimed": "blue"
  },
  "Rclone Forum": {
    "errorType": "status_code",
    "url": "https://forum.rclone.org/u/{}",
    "urlMain": "https://forum.rclone.org/",
    "username_claimed": "ncw"
  },
  "RedTube": {
    "errorType": "status_code",
    "isNSFW": true,
    "url": "https://www.redtube.com/users/{}",
    "urlMain": "https://www.redtube.com/",
    "username_claimed": "hacker"
  },
  "Redbubble": {
    "errorType": "status_code",
    "url": "https://www.redbubble.com/people/{}",
    "urlMain": "https://www.redbubble.com/",
    "username_claimed": "blue"
  },
  "Reddit": {
    "errorMsg": "Sorry, nobody on Reddit goes by that name.",
    "errorType": "message",
    "headers": {
      "accept-language": "en-US,en;q=0.9"
    },
    "url": "https://www.reddit.com/user/{}",
    "urlMain": "https://www.reddit.com/",
    "username_claimed": "blue"
  },
  "Reisefrage": {
    "errorType": "status_code",
    "url": "https://www.reisefrage.net/nutzer/{}",
    "urlMain": "https://www.reisefrage.net/",
    "username_claimed": "reisefrage"
  },
  "Replit.com": {
    "errorType": "status_code",
    "url": "https://replit.com/@{}",
    "urlMain": "https://replit.com/",
    "username_claimed": "blue"
  },
  "ResearchGate": {
    "errorType": "response_url",
    "errorUrl": "https://www.researchgate.net/directory/profiles",
    "regexCheck": "\\w+_\\w+",
    "url": "https://www.researchgate.net/profile/{}",
    "urlMain": "https://www.researchgate.net/",
    "username_claimed": "John_Smith"
  },
  "ReverbNation": {
    "errorMsg": "Sorry, we couldn't find that page",
    "errorType": "message",
    "url": "https://www.reverbnation.com/{}",
    "urlMain": "https://www.reverbnation.com/",
    "username_claimed": "blue"
  },
  "Roblox": {
    "errorMsg": "Page cannot be found or no longer exists",
    "errorType": "message",
    "url": "https://www.roblox.com/user.aspx?username={}",
    "urlMain": "https://www.roblox.com/",
    "username_claimed": "bluewolfekiller"
  },
  "RocketTube": {
    "errorMsg": "OOPS! Houston, we have a problem",
    "errorType": "message",
    "isNSFW": true,
    "url": "https://www.rockettube.com/{}",
    "urlMain": "https://www.rockettube.com/",
    "username_claimed": "Tatteddick5600"
  },
  "RoyalCams": {
    "errorType": "status_code",
    "url": "https://royalcams.com/profile/{}",
    "urlMain": "https://royalcams.com",
    "username_claimed": "asuna-black"
  },
  "RubyGems": {
    "errorType": "status_code",
    "regexCheck": "^[a-zA-Z][a-zA-Z0-9_-]{1,40}",
    "url": "https://rubygems.org/profiles/{}",
    "urlMain": "https://rubygems.org/",
    "username_claimed": "blue"
  },
  "Rumble": {
    "errorType": "status_code",
    "url": "https://rumble.com/user/{}",
    "urlMain": "https://rumble.com/",
    "username_claimed": "John"
  },
  "RuneScape": {
    "errorMsg": "{\"error\":\"NO_PROFILE\",\"loggedIn\":\"false\"}",
    "errorType": "message",
    "regexCheck": "^(?! )[\\w -]{1,12}(?<! )$",
    "url": "https://apps.runescape.com/runemetrics/app/overview/player/{}",
    "urlMain": "https://www.runescape.com/",
    "urlProbe": "https://apps.runescape.com/runemetrics/profile/profile?user={}",
    "username_claimed": "L33"
  },
  "SWAPD": {
    "errorType": "status_code",
    "url": "https://swapd.co/u/{}",
    "urlMain": "https://swapd.co/",
    "username_claimed": "swapd"
  },
  "Sbazar.cz": {
    "errorType": "status_code",
    "url": "https://www.sbazar.cz/{}",
    "urlMain": "https://www.sbazar.cz/",
    "username_claimed": "blue"
  },
  "Scratch": {
    "errorType": "status_code",
    "url": "https://scratch.mit.edu/users/{}",
    "urlMain": "https://scratch.mit.edu/",
    "username_claimed": "griffpatch"
  },
  "Scribd": {
    "errorMsg": "Page not found",
    "errorType": "message",
    "url": "https://www.scribd.com/{}",
    "urlMain": "https://www.scribd.com/",
    "username_claimed": "blue"
  },
  "ShitpostBot5000": {
    "errorType": "status_code",
    "url": "https://www.shitpostbot.com/user/{}",
    "urlMain": "https://www.shitpostbot.com/",
    "username_claimed": "blue"
  },
  "Signal": {
    "errorMsg": "Oops! That page doesn\u2019t exist or is private.",
    "errorType": "message",
    "url": "https://community.signalusers.org/u/{}",
    "urlMain": "https://community.signalusers.org",
    "username_claimed": "jlund"
  },
  "Sketchfab": {
    "errorType": "status_code",
    "url": "https://sketchfab.com/{}",
    "urlMain": "https://sketchfab.com/",
    "username_claimed": "blue"
  },
  "Slack": {
    "errorType": "status_code",
    "regexCheck": "^[a-zA-Z][a-zA-Z0-9_-]*$",
    "url": "https://{}.slack.com",
    "urlMain": "https://slack.com",
    "username_claimed": "blue"
  },
  "Slant": {
    "errorType": "status_code",
    "regexCheck": "^.{2,32}$",
    "url": "https://www.slant.co/users/{}",
    "urlMain": "https://www.slant.co/",
    "username_claimed": "blue"
  },
  "Slashdot": {
    "errorMsg": "user you requested does not exist",
    "errorType": "message",
    "url": "https://slashdot.org/~{}",
    "urlMain": "https://slashdot.org",
    "username_claimed": "blue"
  },
  "SlideShare": {
    "errorType": "message",
    "errorMsg": "<title>Username available</title>",
    "url": "https://slideshare.net/{}",
    "urlMain": "https://slideshare.net/",
    "username_claimed": "blue"
  },
  "Slides": {
    "errorCode": 204,
    "errorType": "status_code",
    "url": "https://slides.com/{}",
    "urlMain": "https://slides.com/",
    "username_claimed": "blue"
  },
  "SmugMug": {
    "errorType": "status_code",
    "regexCheck": "^[a-zA-Z]{1,35}$",
    "url": "https://{}.smugmug.com",
    "urlMain": "https://smugmug.com",
    "username_claimed": "winchester"
  },
  "Smule": {
    "errorMsg": "Smule | Page Not Found (404)",
    "errorType": "message",
    "url": "https://www.smule.com/{}",
    "urlMain": "https://www.smule.com/",
    "username_claimed": "blue"
  },
  "Snapchat": {
    "errorType": "status_code",
    "regexCheck": "^[a-z][a-z-_.]{3,15}",
    "request_method": "GET",
    "url": "https://www.snapchat.com/add/{}",
    "urlMain": "https://www.snapchat.com",
    "username_claimed": "teamsnapchat"
  },
  "SoundCloud": {
    "errorType": "status_code",
    "url": "https://soundcloud.com/{}",
    "urlMain": "https://soundcloud.com/",
    "username_claimed": "blue"
  },
  "SourceForge": {
    "errorType": "status_code",
    "url": "https://sourceforge.net/u/{}",
    "urlMain": "https://sourceforge.net/",
    "username_claimed": "blue"
  },
  "SoylentNews": {
    "errorMsg": "The user you requested does not exist, no matter how much you wish this might be the case.",
    "errorType": "message",
    "url": "https://soylentnews.org/~{}",
    "urlMain": "https://soylentnews.org",
    "username_claimed": "adam"
  },
  "Speedrun.com": {
    "errorType": "status_code",
    "url": "https://speedrun.com/users/{}",
    "urlMain": "https://speedrun.com/",
    "username_claimed": "example"
  },
  "Spells8": {
    "errorType": "status_code",
    "url": "https://forum.spells8.com/u/{}",
    "urlMain": "https://spells8.com",
    "username_claimed": "susurrus"
  },
  "Splice": {
    "errorType": "status_code",
    "url": "https://splice.com/{}",
    "urlMain": "https://splice.com/",
    "username_claimed": "splice"
  },
  "Splits.io": {
    "errorType": "status_code",
    "regexCheck": "^[^.]*?$",
    "url": "https://splits.io/users/{}",
    "urlMain": "https://splits.io",
    "username_claimed": "cambosteve"
  },
  "Sporcle": {
    "errorType": "status_code",
    "url": "https://www.sporcle.com/user/{}/people",
    "urlMain": "https://www.sporcle.com/",
    "username_claimed": "blue"
  },
  "Sportlerfrage": {
    "errorType": "status_code",
    "url": "https://www.sportlerfrage.net/nutzer/{}",
    "urlMain": "https://www.sportlerfrage.net/",
    "username_claimed": "sportlerfrage"
  },
  "SportsRU": {
    "errorType": "status_code",
    "url": "https://www.sports.ru/profile/{}/",
    "urlMain": "https://www.sports.ru/",
    "username_claimed": "blue"
  },
  "Spotify": {
    "errorType": "status_code",

    "url": "https://open.spotify.com/user/{}",
    "urlMain": "https://open.spotify.com/",
    "username_claimed": "blue"
  },
  "Star Citizen": {
    "errorMsg": "404",
    "errorType": "message",
    "url": "https://robertsspaceindustries.com/citizens/{}",
    "urlMain": "https://robertsspaceindustries.com/",
    "username_claimed": "blue"
  },
  "Steam Community (Group)": {
    "errorMsg": "No group could be retrieved for the given URL",
    "errorType": "message",
    "url": "https://steamcommunity.com/groups/{}",
    "urlMain": "https://steamcommunity.com/",
    "username_claimed": "blue"
  },
  "Steam Community (User)": {
    "errorMsg": "The specified profile could not be found",
    "errorType": "message",
    "url": "https://steamcommunity.com/id/{}/",
    "urlMain": "https://steamcommunity.com/",
    "username_claimed": "blue"
  },
  "Strava": {
    "errorType": "status_code",
    "regexCheck": "^[^.]*?$",
    "url": "https://www.strava.com/athletes/{}",
    "urlMain": "https://www.strava.com/",
    "username_claimed": "blue"
  },
  "SublimeForum": {
    "errorType": "status_code",
    "url": "https://forum.sublimetext.com/u/{}",
    "urlMain": "https://forum.sublimetext.com/",
    "username_claimed": "blue"
  },
  "TETR.IO": {
    "errorMsg": "No such user!",
    "errorType": "message",
    "url": "https://ch.tetr.io/u/{}",
    "urlMain": "https://tetr.io",
    "urlProbe": "https://ch.tetr.io/api/users/{}",
    "username_claimed": "osk"
  },
  "Tiendanube": {
    "url": "https://{}.mitiendanube.com/",
    "urlMain": "https://www.tiendanube.com/",
    "errorType": "status_code",
    "username_claimed": "blue"
  },
  "Topcoder": {
    "errorType": "status_code",
    "url": "https://profiles.topcoder.com/{}/",
    "urlMain": "https://topcoder.com/",
    "username_claimed": "USER",
    "urlProbe": "https://api.topcoder.com/v5/members/{}",
    "regexCheck": "[a-zA-Z0-9 ]"
  },
  "TRAKTRAIN": {
    "errorType": "status_code",
    "url": "https://traktrain.com/{}",
    "urlMain": "https://traktrain.com/",
    "username_claimed": "traktrain"
  },
  "Telegram": {
    "errorMsg": [
      "<title>Telegram Messenger</title>",
      "If you have <strong>Telegram</strong>, you can contact <a class=\"tgme_username_link\" href=\"tg://resolve?domain="
    ],
    "errorType": "message",
    "regexCheck": "^[a-zA-Z0-9_]{3,32}[^_]$",
    "url": "https://t.me/{}",
    "urlMain": "https://t.me/",
    "username_claimed": "blue"
  },
  "Tellonym.me": {
    "errorType": "status_code",
    "url": "https://tellonym.me/{}",
    "urlMain": "https://tellonym.me/",
    "username_claimed": "blue"
  },
  "Tenor": {
    "errorType": "status_code",
    "regexCheck": "^[A-Za-z0-9_]{2,32}$",
    "url": "https://tenor.com/users/{}",
    "urlMain": "https://tenor.com/",
    "username_claimed": "red"
  },
  "ThemeForest": {
    "errorType": "status_code",
    "url": "https://themeforest.net/user/{}",
    "urlMain": "https://themeforest.net/",
    "username_claimed": "user"
  },
  "TnAFlix": {
    "errorType": "status_code",
    "isNSFW": true,
    "url": "https://www.tnaflix.com/profile/{}",
    "urlMain": "https://www.tnaflix.com/",
    "username_claimed": "hacker"
  },
  "TorrentGalaxy": {
    "errorMsg": "<title>TGx:Can't show details</title>",
    "errorType": "message",
    "regexCheck": "^[A-Za-z0-9]{3,15}$",
    "url": "https://torrentgalaxy.to/profile/{}",
    "urlMain": "https://torrentgalaxy.to/",
    "username_claimed": "GalaxyRG"
  },
  "TradingView": {
    "errorType": "status_code",
    "request_method": "GET",
    "url": "https://www.tradingview.com/u/{}/",
    "urlMain": "https://www.tradingview.com/",
    "username_claimed": "blue"
  },
  "Trakt": {
    "errorType": "status_code",
    "regexCheck": "^[^.]*$",
    "url": "https://www.trakt.tv/users/{}",
    "urlMain": "https://www.trakt.tv/",
    "username_claimed": "blue"
  },
  "TrashboxRU": {
    "errorType": "status_code",
    "regexCheck": "^[A-Za-z0-9_-]{3,16}$",
    "url": "https://trashbox.ru/users/{}",
    "urlMain": "https://trashbox.ru/",
    "username_claimed": "blue"
  },
  "Trawelling": {
    "errorType": "status_code",
    "url": "https://traewelling.de/@{}",
    "urlMain": "https://traewelling.de/",
    "username_claimed": "lassestolley"
  },
  "Trello": {
    "errorMsg": "model not found",
    "errorType": "message",
    "url": "https://trello.com/{}",
    "urlMain": "https://trello.com/",
    "urlProbe": "https://trello.com/1/Members/{}",
    "username_claimed": "blue"
  },
  "TryHackMe": {
    "errorMsg": "{\"success\":false}",
    "errorType": "message",
    "regexCheck": "^[a-zA-Z0-9.]{1,16}$",
    "url": "https://tryhackme.com/p/{}",
    "urlMain": "https://tryhackme.com/",
    "urlProbe": "https://tryhackme.com/api/user/exist/{}",
    "username_claimed": "ashu"
  },
  "Tuna": {
    "errorType": "status_code",
    "regexCheck": "^[a-z0-9]{4,40}$",
    "url": "https://tuna.voicemod.net/user/{}",
    "urlMain": "https://tuna.voicemod.net/",
    "username_claimed": "bob"
  },
  "Tweakers": {
    "errorType": "status_code",
    "url": "https://tweakers.net/gallery/{}",
    "urlMain": "https://tweakers.net",
    "username_claimed": "femme"
  },
  "Twitter": {
    "errorMsg": [
      "<div class=\"error-panel\"><span>User ",
      "<title>429 Too Many Requests</title>"
    ],
    "errorType": "message",
    "regexCheck": "^[a-zA-Z0-9_]{1,15}$",
    "url": "https://x.com/{}",
    "urlMain": "https://x.com/",
    "urlProbe": "https://nitter.privacydev.net/{}",
    "username_claimed": "blue"
  },
  "Typeracer": {
    "errorMsg": "Profile Not Found",
    "errorType": "message",
    "url": "https://data.typeracer.com/pit/profile?user={}",
    "urlMain": "https://typeracer.com",
    "username_claimed": "blue"
  },
  "Ultimate-Guitar": {
    "errorType": "status_code",
    "url": "https://ultimate-guitar.com/u/{}",
    "urlMain": "https://ultimate-guitar.com/",
    "username_claimed": "blue"
  },
  "Unsplash": {
    "errorType": "status_code",
    "regexCheck": "^[a-z0-9_]{1,60}$",
    "url": "https://unsplash.com/@{}",
    "urlMain": "https://unsplash.com/",
    "username_claimed": "jenny"
  },
  "Untappd": {
    "errorType": "status_code",
    "url": "https://untappd.com/user/{}",
    "urlMain": "https://untappd.com/",
    "username_claimed": "untappd"
  },
  "VK": {
    "errorType": "response_url",
    "errorUrl": "https://www.quora.com/profile/{}",
    "url": "https://vk.com/{}",
    "urlMain": "https://vk.com/",
    "username_claimed": "brown"
  },
  "VSCO": {
    "errorType": "status_code",
    "url": "https://vsco.co/{}",
    "urlMain": "https://vsco.co/",
    "username_claimed": "blue"
  },
  "Velog": {
    "errorType": "status_code",
    "url": "https://velog.io/@{}/posts",
    "urlMain": "https://velog.io/",
    "username_claimed": "qlgks1"
  },
  "Velomania": {
    "errorMsg": "\u041f\u043e\u043b\u044c\u0437\u043e\u0432\u0430\u0442\u0435\u043b\u044c \u043d\u0435 \u0437\u0430\u0440\u0435\u0433\u0438\u0441\u0442\u0440\u0438\u0440\u043e\u0432\u0430\u043d \u0438 \u043d\u0435 \u0438\u043c\u0435\u0435\u0442 \u043f\u0440\u043e\u0444\u0438\u043b\u044f \u0434\u043b\u044f \u043f\u0440\u043e\u0441\u043c\u043e\u0442\u0440\u0430.",
    "errorType": "message",
    "url": "https://forum.velomania.ru/member.php?username={}",
    "urlMain": "https://forum.velomania.ru/",
    "username_claimed": "red"
  },
  "Venmo": {
    "errorMsg": [
      "Venmo | Page Not Found"
    ],
    "errorType": "message",
    "headers": {
      "Host": "account.venmo.com"
    },
    "url": "https://account.venmo.com/u/{}",
    "urlMain": "https://venmo.com/",
    "urlProbe": "https://test1.venmo.com/u/{}",
    "username_claimed": "jenny"
  },
  "Vero": {
    "errorMsg": "Not Found",
    "errorType": "message",
    "request_method": "GET",
    "url": "https://vero.co/{}",
    "urlMain": "https://vero.co/",
    "username_claimed": "blue"
  },
  "Vimeo": {
    "errorType": "status_code",
    "url": "https://vimeo.com/{}",
    "urlMain": "https://vimeo.com/",
    "username_claimed": "blue"
  },
  "VirusTotal": {
    "errorType": "status_code",
    "request_method": "GET",
    "url": "https://www.virustotal.com/gui/user/{}",
    "urlMain": "https://www.virustotal.com/",
    "urlProbe": "https://www.virustotal.com/ui/users/{}/avatar",
    "username_claimed": "blue"
  },
  "VLR": {
    "errorType": "status_code",
    "url": "https://www.vlr.gg/user/{}",
    "urlMain": "https://www.vlr.gg",
    "username_claimed": "optms"
  },
  "WICG Forum": {
    "errorType": "status_code",
    "regexCheck": "^(?![.-])[a-zA-Z0-9_.-]{3,20}$",
    "url": "https://discourse.wicg.io/u/{}/summary",
    "urlMain": "https://discourse.wicg.io/",
    "username_claimed": "stefano"
  },
  "Warrior Forum": {
    "errorType": "status_code",
    "url": "https://www.warriorforum.com/members/{}.html",
    "urlMain": "https://www.warriorforum.com/",
    "username_claimed": "blue"
  },
  "Wattpad": {
    "errorType": "status_code",
    "url": "https://www.wattpad.com/user/{}",
    "urlMain": "https://www.wattpad.com/",
    "urlProbe": "https://www.wattpad.com/api/v3/users/{}/",
    "username_claimed": "Dogstho7951"
  },
  "WebNode": {
    "errorType": "status_code",
    "regexCheck": "^[\\w@-]+?$",
    "url": "https://{}.webnode.cz/",
    "urlMain": "https://www.webnode.cz/",
    "username_claimed": "radkabalcarova"
  },
  "Weblate": {
    "errorType": "status_code",
    "regexCheck": "^[a-zA-Z0-9@._-]{1,150}$",
    "url": "https://hosted.weblate.org/user/{}/",
    "urlMain": "https://hosted.weblate.org/",
    "username_claimed": "adam"
  },
  "Weebly": {
    "errorType": "status_code",
    "regexCheck": "^[a-zA-Z0-9-]{1,63}$",
    "url": "https://{}.weebly.com/",
    "urlMain": "https://weebly.com/",
    "username_claimed": "blue"
  },
  "Wikidot": {
    "errorMsg": "User does not exist.",
    "errorType": "message",
    "url": "http://www.wikidot.com/user:info/{}",
    "urlMain": "http://www.wikidot.com/",
    "username_claimed": "blue"
  },
  "Wikipedia": {
    "errorMsg": "centralauth-admin-nonexistent:",
    "errorType": "message",
    "url": "https://en.wikipedia.org/wiki/Special:CentralAuth/{}?uselang=qqx",
    "urlMain": "https://www.wikipedia.org/",
    "username_claimed": "Hoadlck"
  },
  "Windy": {
    "errorType": "status_code",
    "url": "https://community.windy.com/user/{}",
    "urlMain": "https://windy.com/",
    "username_claimed": "blue"
  },
  "Wix": {
    "errorType": "status_code",
    "regexCheck": "^[\\w@-]+?$",
    "url": "https://{}.wix.com",
    "urlMain": "https://wix.com/",
    "username_claimed": "support"
  },
  "WolframalphaForum": {
    "errorType": "status_code",
    "url": "https://community.wolfram.com/web/{}/home",
    "urlMain": "https://community.wolfram.com/",
    "username_claimed": "unico"
  },
  "WordPress": {
    "errorType": "response_url",
    "errorUrl": "wordpress.com/typo/?subdomain=",
    "regexCheck": "^[a-zA-Z][a-zA-Z0-9_-]*$",
    "url": "https://{}.wordpress.com/",
    "urlMain": "https://wordpress.com",
    "username_claimed": "blue"
  },
  "WordPressOrg": {
    "errorType": "response_url",
    "errorUrl": "https://wordpress.org",
    "url": "https://profiles.wordpress.org/{}/",
    "urlMain": "https://wordpress.org/",
    "username_claimed": "blue"
  },
  "Wordnik": {
    "errorMsg": "Page Not Found",
    "errorType": "message",
    "regexCheck": "^[a-zA-Z0-9_.+-]{1,40}$",
    "url": "https://www.wordnik.com/users/{}",
    "urlMain": "https://www.wordnik.com/",
    "username_claimed": "blue"
  },
  "Wykop": {
    "errorType": "status_code",
    "url": "https://www.wykop.pl/ludzie/{}",
    "urlMain": "https://www.wykop.pl",
    "username_claimed": "blue"
  },
  "Xbox Gamertag": {
    "errorType": "status_code",
    "url": "https://xboxgamertag.com/search/{}",
    "urlMain": "https://xboxgamertag.com/",
    "username_claimed": "red"
  },
  "Xvideos": {
    "errorType": "status_code",
    "isNSFW": true,
    "url": "https://xvideos.com/profiles/{}",
    "urlMain": "https://xvideos.com/",
    "username_claimed": "blue"
  },
  "YandexMusic": {
    "__comment__": "The first and third errorMsg relate to geo-restrictions and bot detection/captchas.",
    "errorMsg": [
      "\u041e\u0448\u0438\u0431\u043a\u0430 404",
      "<meta name=\"description\" content=\"\u041e\u0442\u043a\u0440\u044b\u0432\u0430\u0439\u0442\u0435 \u043d\u043e\u0432\u0443\u044e \u043c\u0443\u0437\u044b\u043a\u0443 \u043a\u0430\u0436\u0434\u044b\u0439 \u0434\u0435\u043d\u044c.",
      "<input type=\"submit\" class=\"CheckboxCaptcha-Button\""
    ],
    "errorType": "message",
    "url": "https://music.yandex/users/{}/playlists",
    "urlMain": "https://music.yandex",
    "username_claimed": "ya.playlist"
  },
  "YouNow": {
    "errorMsg": "No users found",
    "errorType": "message",
    "url": "https://www.younow.com/{}/",
    "urlMain": "https://www.younow.com/",
    "urlProbe": "https://api.younow.com/php/api/broadcast/info/user={}/",
    "username_claimed": "blue"
  },
  "YouPic": {
    "errorType": "status_code",
    "url": "https://youpic.com/photographer/{}/",
    "urlMain": "https://youpic.com/",
    "username_claimed": "blue"
  },
  "YouPorn": {
    "errorType": "status_code",
    "isNSFW": true,
    "url": "https://youporn.com/uservids/{}",
    "urlMain": "https://youporn.com",
    "username_claimed": "blue"
  },
  "YouTube": {
    "errorType": "status_code",

    "url": "https://www.youtube.com/@{}",
    "urlMain": "https://www.youtube.com/",
    "username_claimed": "youtube"
  },
  "akniga": {
    "errorType": "status_code",
    "url": "https://akniga.org/profile/{}",
    "urlMain": "https://akniga.org/profile/blue/",
    "username_claimed": "blue"
  },
  "authorSTREAM": {
    "errorType": "status_code",
    "url": "http://www.authorstream.com/{}/",
    "urlMain": "http://www.authorstream.com/",
    "username_claimed": "blue"
  },
  "babyRU": {
    "errorMsg": [
      "\u0421\u0442\u0440\u0430\u043d\u0438\u0446\u0430, \u043a\u043e\u0442\u043e\u0440\u0443\u044e \u0432\u044b \u0438\u0441\u043a\u0430\u043b\u0438, \u043d\u0435 \u043d\u0430\u0439\u0434\u0435\u043d\u0430",
      "Доступ с вашего IP-адреса временно ограничен"
    ],
    "errorType": "message",
    "url": "https://www.baby.ru/u/{}/",
    "urlMain": "https://www.baby.ru/",
    "username_claimed": "blue"
  },
  "babyblogRU": {
    "errorType": "response_url",
    "errorUrl": "https://www.babyblog.ru/",
    "url": "https://www.babyblog.ru/user/{}",
    "urlMain": "https://www.babyblog.ru/",
    "username_claimed": "blue"
  },
  "chaos.social": {
    "errorType": "status_code",
    "url": "https://chaos.social/@{}",
    "urlMain": "https://chaos.social/",
    "username_claimed": "rixx"
  },
  "couchsurfing": {
    "errorType": "status_code",
    "url": "https://www.couchsurfing.com/people/{}",
    "urlMain": "https://www.couchsurfing.com/",
    "username_claimed": "blue"
  },
  "d3RU": {
    "errorType": "status_code",
    "url": "https://d3.ru/user/{}/posts",
    "urlMain": "https://d3.ru/",
    "username_claimed": "blue"
  },
  "dailykos": {
    "errorMsg": "{\"result\":true,\"message\":null}",
    "errorType": "message",
    "url": "https://www.dailykos.com/user/{}",
    "urlMain": "https://www.dailykos.com",
    "urlProbe": "https://www.dailykos.com/signup/check_nickname?nickname={}",
    "username_claimed": "blue"
  },
  "datingRU": {
    "errorType": "status_code",
    "url": "http://dating.ru/{}",
    "urlMain": "http://dating.ru",
    "username_claimed": "blue"
  },
  "devRant": {
    "errorType": "response_url",
    "errorUrl": "https://devrant.com/",
    "url": "https://devrant.com/users/{}",
    "urlMain": "https://devrant.com/",
    "username_claimed": "blue"
  },
  "drive2": {
    "errorType": "status_code",
    "url": "https://www.drive2.ru/users/{}",
    "urlMain": "https://www.drive2.ru/",
    "username_claimed": "blue"
  },
  "eGPU": {
    "errorType": "status_code",
    "url": "https://egpu.io/forums/profile/{}/",
    "urlMain": "https://egpu.io/",
    "username_claimed": "blue"
  },
  "eintracht": {
    "errorType": "status_code",
    "regexCheck": "^[^.]*?$",
    "url": "https://community.eintracht.de/fans/{}",
    "urlMain": "https://eintracht.de",
    "username_claimed": "blue"
  },
  "fixya": {
    "errorType": "status_code",
    "url": "https://www.fixya.com/users/{}",
    "urlMain": "https://www.fixya.com",
    "username_claimed": "adam"
  },
  "fl": {
    "errorType": "status_code",
    "url": "https://www.fl.ru/users/{}",
    "urlMain": "https://www.fl.ru/",
    "username_claimed": "blue"
  },
  "forum_guns": {
    "errorMsg": "action=https://forum.guns.ru/forummisc/blog/search",
    "errorType": "message",
    "url": "https://forum.guns.ru/forummisc/blog/{}",
    "urlMain": "https://forum.guns.ru/",
    "username_claimed": "red"
  },
  "freecodecamp": {
    "errorType": "status_code",
    "url": "https://www.freecodecamp.org/{}",
    "urlMain": "https://www.freecodecamp.org/",
    "urlProbe": "https://api.freecodecamp.org/api/users/get-public-profile?username={}",
    "username_claimed": "naveennamani"
  },
  "furaffinity": {
    "errorMsg": "This user cannot be found.",
    "errorType": "message",
    "url": "https://www.furaffinity.net/user/{}",
    "urlMain": "https://www.furaffinity.net",
    "username_claimed": "jesus"
  },
  "geocaching": {
    "errorType": "status_code",
    "url": "https://www.geocaching.com/p/default.aspx?u={}",
    "urlMain": "https://www.geocaching.com/",
    "username_claimed": "blue"
  },
  "gfycat": {
    "errorType": "status_code",
    "url": "https://gfycat.com/@{}",
    "urlMain": "https://gfycat.com/",
    "username_claimed": "Test"
  },
  "habr": {
    "errorType": "status_code",
    "url": "https://habr.com/ru/users/{}",
    "urlMain": "https://habr.com/",
    "username_claimed": "blue"
  },
  "hackster": {
    "errorType": "status_code",
    "url": "https://www.hackster.io/{}",
    "urlMain": "https://www.hackster.io",
    "username_claimed": "blue"
  },
  "hunting": {
    "errorMsg": "\u0423\u043a\u0430\u0437\u0430\u043d\u043d\u044b\u0439 \u043f\u043e\u043b\u044c\u0437\u043e\u0432\u0430\u0442\u0435\u043b\u044c \u043d\u0435 \u043d\u0430\u0439\u0434\u0435\u043d. \u041f\u043e\u0436\u0430\u043b\u0443\u0439\u0441\u0442\u0430, \u0432\u0432\u0435\u0434\u0438\u0442\u0435 \u0434\u0440\u0443\u0433\u043e\u0435 \u0438\u043c\u044f.",
    "errorType": "message",
    "url": "https://www.hunting.ru/forum/members/?username={}",
    "urlMain": "https://www.hunting.ru/forum/",
    "username_claimed": "red"
  },
  "iMGSRC.RU": {
    "errorType": "response_url",
    "errorUrl": "https://imgsrc.ru/",
    "url": "https://imgsrc.ru/main/user.php?user={}",
    "urlMain": "https://imgsrc.ru/",
    "username_claimed": "blue"
  },
  "igromania": {
    "errorMsg": "\u041f\u043e\u043b\u044c\u0437\u043e\u0432\u0430\u0442\u0435\u043b\u044c \u043d\u0435 \u0437\u0430\u0440\u0435\u0433\u0438\u0441\u0442\u0440\u0438\u0440\u043e\u0432\u0430\u043d \u0438 \u043d\u0435 \u0438\u043c\u0435\u0435\u0442 \u043f\u0440\u043e\u0444\u0438\u043b\u044f \u0434\u043b\u044f \u043f\u0440\u043e\u0441\u043c\u043e\u0442\u0440\u0430.",
    "errorType": "message",
    "url": "http://forum.igromania.ru/member.php?username={}",
    "urlMain": "http://forum.igromania.ru/",
    "username_claimed": "blue"
  },
  "interpals": {
    "errorMsg": "The requested user does not exist or is inactive",
    "errorType": "message",
    "url": "https://www.interpals.net/{}",
    "urlMain": "https://www.interpals.net/",
    "username_claimed": "blue"
  },
  "irecommend": {
    "errorType": "status_code",
    "url": "https://irecommend.ru/users/{}",
    "urlMain": "https://irecommend.ru/",
    "username_claimed": "blue"
  },
  "jbzd.com.pl": {
    "errorType": "status_code",
    "url": "https://jbzd.com.pl/uzytkownik/{}",
    "urlMain": "https://jbzd.com.pl/",
    "username_claimed": "blue"
  },
  "jeuxvideo": {
    "errorType": "status_code",
    "request_method": "GET",
    "url": "https://www.jeuxvideo.com/profil/{}",
    "urlMain": "https://www.jeuxvideo.com",
    "urlProbe": "https://www.jeuxvideo.com/profil/{}?mode=infos",
    "username_claimed": "adam"
  },
  "kofi": {
    "errorType": "response_url",
    "errorUrl": "https://ko-fi.com/art?=redirect",
    "url": "https://ko-fi.com/{}",
    "urlMain": "https://ko-fi.com",
    "username_claimed": "yeahkenny"
  },
  "kwork": {
    "errorType": "status_code",
    "url": "https://kwork.ru/user/{}",
    "urlMain": "https://www.kwork.ru/",
    "username_claimed": "blue"
  },
  "last.fm": {
    "errorType": "status_code",
    "url": "https://last.fm/user/{}",
    "urlMain": "https://last.fm/",
    "username_claimed": "blue"
  },
  "leasehackr": {
    "errorType": "status_code",
    "url": "https://forum.leasehackr.com/u/{}/summary/",
    "urlMain": "https://forum.leasehackr.com/",
    "username_claimed": "adam"
  },
  "livelib": {
    "errorType": "status_code",
    "url": "https://www.livelib.ru/reader/{}",
    "urlMain": "https://www.livelib.ru/",
    "username_claimed": "blue"
  },
  "mastodon.cloud": {
    "errorType": "status_code",
    "url": "https://mastodon.cloud/@{}",
    "urlMain": "https://mastodon.cloud/",
    "username_claimed": "TheAdmin"
  },
  "mastodon.social": {
    "errorType": "status_code",
    "url": "https://mastodon.social/@{}",
    "urlMain": "https://chaos.social/",
    "username_claimed": "Gargron"
  },
  "mastodon.technology": {
    "errorType": "status_code",
    "url": "https://mastodon.technology/@{}",
    "urlMain": "https://mastodon.xyz/",
    "username_claimed": "ashfurrow"
  },
  "mastodon.xyz": {
    "errorType": "status_code",
    "url": "https://mastodon.xyz/@{}",
    "urlMain": "https://mastodon.xyz/",
    "username_claimed": "TheKinrar"
  },
  "mercadolivre": {
    "errorType": "status_code",
    "url": "https://www.mercadolivre.com.br/perfil/{}",
    "urlMain": "https://www.mercadolivre.com.br",
    "username_claimed": "blue"
  },
  "minds": {
    "errorMsg": "\"valid\":true",
    "errorType": "message",
    "url": "https://www.minds.com/{}/",
    "urlMain": "https://www.minds.com",
    "urlProbe": "https://www.minds.com/api/v3/register/validate?username={}",
    "username_claimed": "john"
  },
  "moikrug": {
    "errorType": "status_code",
    "url": "https://moikrug.ru/{}",
    "urlMain": "https://moikrug.ru/",
    "username_claimed": "blue"
  },
  "mstdn.io": {
    "errorType": "status_code",
    "url": "https://mstdn.io/@{}",
    "urlMain": "https://mstdn.io/",
    "username_claimed": "blue"
  },
  "nairaland.com": {
    "errorType": "status_code",
    "url": "https://www.nairaland.com/{}",
    "urlMain": "https://www.nairaland.com/",
    "username_claimed": "red"
  },
  "nnRU": {
    "errorType": "status_code",
    "regexCheck": "^[\\w@-]+?$",
    "url": "https://{}.www.nn.ru/",
    "urlMain": "https://www.nn.ru/",
    "username_claimed": "blue"
  },
  "note": {
    "errorType": "status_code",
    "url": "https://note.com/{}",
    "urlMain": "https://note.com/",
    "username_claimed": "blue"
  },
  "npm": {
    "errorType": "status_code",
    "url": "https://www.npmjs.com/~{}",
    "urlMain": "https://www.npmjs.com/",
    "username_claimed": "kennethsweezy"
  },
  "omg.lol": {
    "errorMsg": "\"available\": true",
    "errorType": "message",
    "url": "https://{}.omg.lol",
    "urlMain": "https://home.omg.lol",
    "urlProbe": "https://api.omg.lol/address/{}/availability",
    "username_claimed": "adam"
  },
  "opennet": {
    "errorMsg": "\u0418\u043c\u044f \u0443\u0447\u0430\u0441\u0442\u043d\u0438\u043a\u0430 \u043d\u0435 \u043d\u0430\u0439\u0434\u0435\u043d\u043e",
    "errorType": "message",
    "regexCheck": "^[^-]*$",
    "url": "https://www.opennet.ru/~{}",
    "urlMain": "https://www.opennet.ru/",
    "username_claimed": "anonismus"
  },
  "osu!": {
    "errorType": "status_code",
    "url": "https://osu.ppy.sh/users/{}",
    "urlMain": "https://osu.ppy.sh/",
    "username_claimed": "blue"
  },
  "phpRU": {
    "errorMsg": "\u0423\u043a\u0430\u0437\u0430\u043d\u043d\u044b\u0439 \u043f\u043e\u043b\u044c\u0437\u043e\u0432\u0430\u0442\u0435\u043b\u044c \u043d\u0435 \u043d\u0430\u0439\u0434\u0435\u043d. \u041f\u043e\u0436\u0430\u043b\u0443\u0439\u0441\u0442\u0430, \u0432\u0432\u0435\u0434\u0438\u0442\u0435 \u0434\u0440\u0443\u0433\u043e\u0435 \u0438\u043c\u044f.",
    "errorType": "message",
    "url": "https://php.ru/forum/members/?username={}",
    "urlMain": "https://php.ru/forum/",
    "username_claimed": "apple"
  },
  "pikabu": {
    "errorType": "status_code",
    "url": "https://pikabu.ru/@{}",
    "urlMain": "https://pikabu.ru/",
    "username_claimed": "blue"
  },
  "pr0gramm": {
    "errorType": "status_code",
    "url": "https://pr0gramm.com/user/{}",
    "urlMain": "https://pr0gramm.com/",
    "urlProbe": "https://pr0gramm.com/api/profile/info?name={}",
    "username_claimed": "cha0s"
  },
  "prog.hu": {
    "errorType": "response_url",
    "errorUrl": "https://prog.hu/azonosito/info/{}",
    "url": "https://prog.hu/azonosito/info/{}",
    "urlMain": "https://prog.hu/",
    "username_claimed": "Sting"
  },
  "queer.af": {
    "errorType": "status_code",
    "url": "https://queer.af/@{}",
    "urlMain": "https://queer.af/",
    "username_claimed": "erincandescent"
  },
  "satsisRU": {
    "errorType": "status_code",
    "url": "https://satsis.info/user/{}",
    "urlMain": "https://satsis.info/",
    "username_claimed": "red"
  },
  "sessionize": {
    "errorType": "status_code",
    "url": "https://sessionize.com/{}",
    "urlMain": "https://sessionize.com/",
    "username_claimed": "jason-mayes"
  },
  "skyrock": {
    "errorType": "status_code",
    "regexCheck": "^[\\w@-]+?$",
    "url": "https://{}.skyrock.com/",
    "urlMain": "https://skyrock.com/",
    "username_claimed": "red"
  },
  "social.tchncs.de": {
    "errorType": "status_code",
    "url": "https://social.tchncs.de/@{}",
    "urlMain": "https://social.tchncs.de/",
    "username_claimed": "Milan"
  },
  "spletnik": {
    "errorType": "status_code",
    "url": "https://spletnik.ru/user/{}",
    "urlMain": "https://spletnik.ru/",
    "username_claimed": "blue"
  },
  "svidbook": {
    "errorType": "status_code",
    "url": "https://www.svidbook.ru/user/{}",
    "urlMain": "https://www.svidbook.ru/",
    "username_claimed": "green"
  },
  "threads": {
    "errorMsg": "<title>Threads</title>",
    "errorType": "message",
    "headers": {
      "Sec-Fetch-Mode": "navigate"
    },
    "url": "https://www.threads.net/@{}",
    "urlMain": "https://www.threads.net/",
    "username_claimed": "zuck"
  },
  "toster": {
    "errorType": "status_code",
    "url": "https://www.toster.ru/user/{}/answers",
    "urlMain": "https://www.toster.ru/",
    "username_claimed": "adam"
  },
  "uid": {
    "errorType": "status_code",
    "url": "http://uid.me/{}",
    "urlMain": "https://uid.me/",
    "username_claimed": "blue"
  },
  "wiki.vg": {
    "errorType": "status_code",
    "url": "https://wiki.vg/User:{}",
    "urlMain": "https://wiki.vg/",
    "username_claimed": "Auri"
  },
  "xHamster": {
    "errorType": "status_code",
    "isNSFW": true,
    "url": "https://xhamster.com/users/{}",
    "urlMain": "https://xhamster.com",
    "urlProbe": "https://xhamster.com/users/{}?old_browser=true",
    "username_claimed": "blue"
  },
  "znanylekarz.pl": {
    "errorType": "status_code",
    "url": "https://www.znanylekarz.pl/{}",
    "urlMain": "https://znanylekarz.pl",
    "username_claimed": "janusz-nowak"
  },
<<<<<<< HEAD
  "v0.dev": {
    "errorType": "message",
    "errorMsg": "<title>v0 by Vercel</title>",
    "url": "https://v0.dev/{}",
    "urlMain": "https://v0.dev",
    "username_claimed": "t3dotgg"
=======
  "Bluesky": {
    "errorType": "status_code",
    "url": "https://bsky.app/profile/{}.bsky.social",
    "urlProbe": "https://public.api.bsky.app/xrpc/app.bsky.actor.getProfile?actor={}.bsky.social",
    "urlMain": "https://bsky.app/",
    "username_claimed": "mcuban"
>>>>>>> 73df5485
  }
}<|MERGE_RESOLUTION|>--- conflicted
+++ resolved
@@ -2819,20 +2819,18 @@
     "urlMain": "https://znanylekarz.pl",
     "username_claimed": "janusz-nowak"
   },
-<<<<<<< HEAD
   "v0.dev": {
     "errorType": "message",
     "errorMsg": "<title>v0 by Vercel</title>",
     "url": "https://v0.dev/{}",
     "urlMain": "https://v0.dev",
     "username_claimed": "t3dotgg"
-=======
+  },
   "Bluesky": {
     "errorType": "status_code",
     "url": "https://bsky.app/profile/{}.bsky.social",
     "urlProbe": "https://public.api.bsky.app/xrpc/app.bsky.actor.getProfile?actor={}.bsky.social",
     "urlMain": "https://bsky.app/",
     "username_claimed": "mcuban"
->>>>>>> 73df5485
   }
 }