--- conflicted
+++ resolved
@@ -574,15 +574,12 @@
     "urlMain": "https://www.countable.us/",
     "username_claimed": "blue"
   },
-<<<<<<< HEAD
   "Spotify": {
     "errorType": "status_code",
     "url": "https://open.spotify.com/user/{}",
     "urlMain": "https://open.spotify.com/",
     "username_claimed": "blue"
   },
-=======
->>>>>>> be42ae72
   "Steam": {
     "errorMsg": "The specified profile could not be found",
     "errorType": "message",
@@ -692,9 +689,6 @@
     "url": "https://mastodon.technology/@{}",
     "urlMain": "https://mastodon.xyz/",
     "username_claimed": "ashfurrow",
-<<<<<<< HEAD
-=======
-    "username_unclaimed": "noonewouldeverusethis7"
   },
   "Arduino": {
     "errorMsg":"<title>Arduino Cloud</title>",
@@ -702,16 +696,14 @@
     "regexCheck": "^(?![_-])[A-Za-z0-9_-]{3,}$",
     "url": "https://projecthub.arduino.cc/{}",
     "urlMain": "https://www.arduino.cc/",
-    "username_claimed": "blue",
-    "username_unclaimed": "noonewould"
+    "username_claimed": "blue"
   },
   "zoomit": {
     "errorMsg": "\u0645\u062a\u0627\u0633\u0641\u0627\u0646\u0647 \u0635\u0641\u062d\u0647 \u06cc\u0627\u0641\u062a \u0646\u0634\u062f",
     "errorType": "message",
     "url": "https://www.zoomit.ir/user/{}",
     "urlMain": "https://www.zoomit.ir",
-    "username_claimed": "kossher",
-    "username_unclaimed": "noonewouldeverusethis7"
+    "username_claimed": "kossher"
   },
   "Facebook": {
     "errorType": "status_code",
@@ -719,8 +711,6 @@
     "url": "https://www.facebook.com/{}",
     "urlMain": "https://www.facebook.com/",
     "urlProbe": "https://www.facebook.com/{}/videos/",
-    "username_claimed": "hackerman",
-    "username_unclaimed": "noonewouldeverusethis7"
->>>>>>> be42ae72
+    "username_claimed": "hackerman"
   }
 }