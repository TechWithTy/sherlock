<<<<<<< HEAD
from concurrent.futures import ThreadPoolExecutor
from requests_futures.sessions import FuturesSession
=======
"""Sherlock: Find Usernames Across Social Networks Module

This module contains the main logic to search for usernames at social
networks.
"""
import requests
>>>>>>> 9b835719
import json
import os
import sys
import re
import csv
from argparse import ArgumentParser, RawDescriptionHelpFormatter
import platform
from torrequest import TorRequest

module_name = "Sherlock: Find Usernames Across Social Networks"
__version__ = "0.1.0"


# TODO: fix tumblr

raw = open("data.json", "r")
data = json.load(raw)

# Allow 1 thread for each external service, so `len(data)` threads total
session = FuturesSession(executor=ThreadPoolExecutor(max_workers=len(data)))


def write_to_file(url, fname):
    with open(fname, "a") as f:
        f.write(url + "\n")


def print_error(err, errstr, var, debug = False):
    if debug:
        print(f"\033[37;1m[\033[91;1m-\033[37;1m]\033[91;1m {errstr}\033[93;1m {err}")
    else:
        print(f"\033[37;1m[\033[91;1m-\033[37;1m]\033[91;1m {errstr}\033[93;1m {var}")

<<<<<<< HEAD
    fname = username + ".txt"
=======

def make_request(url, headers, error_type, social_network, verbose=False, tor=False, unique_tor=False):
    r = TorRequest() if (tor or unique_tor) else requests
    try:
        rsp = r.get(url, headers=headers)
        if unique_tor:
            r.reset_identity()
        if rsp.status_code:
            return rsp, error_type
    except requests.exceptions.HTTPError as errh:
        print_error(errh, "HTTP Error:", social_network, verbose)
    except requests.exceptions.ConnectionError as errc:
        print_error(errc, "Error Connecting:", social_network, verbose)
    except requests.exceptions.Timeout as errt:
        print_error(errt, "Timeout Error:", social_network, verbose)
    except requests.exceptions.RequestException as err:
        print_error(err, "Unknown error:", social_network, verbose)
    return None, ""


def sherlock(username, verbose=False, tor=False, unique_tor=False):
    """Run Sherlock Analysis.

    Checks for existence of username on various social media sites.
    
    Keyword Arguments:
    username               -- String indicating username that report
                              should be created against.
    verbose                -- Boolean indicating whether to give verbose output.
    tor                    -- Boolean indicating whether to use a tor circuit for the requests.
    unique_tor             -- Boolean indicating whether to use a new tor circuit for each request.

    Return Value:
    Dictionary containing results from report.  Key of dictionary is the name
    of the social network site, and the value is another dictionary with
    the following keys:
        url_main:      URL of main site.
        url_user:      URL of user on site (if account exists).
        exists:        String indicating results of test for account existence.
        http_status:   HTTP status code of query which checked for existence on
                       site.
        response_text: Text that came back from request.  May be None if
                       there was an HTTP error when checking for existence.
    """
    fname = username+".txt"
>>>>>>> 9b835719

    if os.path.isfile(fname):
        os.remove(fname)
        print(
            "\033[1;92m[\033[0m\033[1;77m*\033[0m\033[1;92m] Removing previous file:\033[1;37m {}\033[0m".format(fname))

<<<<<<< HEAD
    print(
        "\033[1;92m[\033[0m\033[1;77m*\033[0m\033[1;92m] Checking username\033[0m\033[1;37m {}\033[0m\033[1;92m on: "
        "\033[0m".format(
            username))
=======
    print("\033[1;92m[\033[0m\033[1;77m*\033[0m\033[1;92m] Checking username\033[0m\033[1;37m {}\033[0m\033[1;92m on: \033[0m".format(username))
    raw = open("data.json", "r", encoding="utf-8")
    data = json.load(raw)
>>>>>>> 9b835719

    # User agent is needed because some sites does not
    # return the correct information because it thinks that
    # we are bot
    headers = {
        'User-Agent': 'Mozilla/5.0 (Macintosh; Intel Mac OS X 10.12; rv:55.0) Gecko/20100101 Firefox/55.0'
    }

<<<<<<< HEAD
    # Create futures for all requests
    for social_network in data:
        url = data[social_network]['url'].format(username)

        # This future starts running the request in a new thread, doesn't block the main thread
        future = session.get(url=url, headers=headers)

        # Store future in data for access later
        data[social_network]['request'] = future

    # Print results
    for social_network in data:

        url = data[social_network]['url'].format(username)
        error_type = data[social_network]['errorType']

        # Retrieve future and ensure it has finished
        future = data[social_network]['request']
        response = future.result()

        # Print result
        if error_type == "message":
            error = data[social_network]['errorMsg']

            if not error in response.text:
                print("\033[37;1m[\033[92;1m+\033[37;1m]\033[92;1m {}:\033[0m".format(social_network), url)
                write_to_file(url, fname)

            else:
                print("\033[37;1m[\033[91;1m-\033[37;1m]\033[92;1m {}:\033[93;1m Not Found!".format(social_network))

        elif error_type == "status_code":

            if not response.status_code == 404:
                print("\033[37;1m[\033[92;1m+\033[37;1m]\033[92;1m {}:\033[0m".format(social_network), url)
                write_to_file(url, fname)

            else:
                print("\033[37;1m[\033[91;1m-\033[37;1m]\033[92;1m {}:\033[93;1m Not Found!".format(social_network))

        elif error_type == "response_url":
            error = data.get(social_network).get("errorMsgInUrl")

            if not error in response.url:
                print("\033[37;1m[\033[92;1m+\033[37;1m]\033[92;1m {}:\033[0m".format(social_network), url)
                write_to_file(url, fname)
            else:
                print("\033[37;1m[\033[91;1m-\033[37;1m]\033[92;1m {}:\033[93;1m Not Found!".format(social_network))

    print("\033[1;92m[\033[0m\033[1;77m*\033[0m\033[1;92m] Saved: \033[37;1m{}\033[0m".format(username + ".txt"))


main()
=======
    # Results from analysis of all sites
    results_total = {}
    for social_network in data:
        # Results from analysis of this specific site
        results_site = {}

        # Record URL of main site
        results_site['url_main'] = data.get(social_network).get("urlMain")

        # URL of user on site (if it exists)
        url = data.get(social_network).get("url").format(username)
        results_site['url_user'] = url

        error_type = data.get(social_network).get("errorType")
        regex_check = data.get(social_network).get("regexCheck")

        # Default data in case there are any failures in doing a request.
        http_status   = "?"
        response_text = ""

        if regex_check and re.search(regex_check, username) is None:
            #No need to do the check at the site: this user name is not allowed.
            print("\033[37;1m[\033[91;1m-\033[37;1m]\033[92;1m {}:\033[93;1m Illegal Username Format For This Site!".format(social_network))
            exists = "illegal"
        else:
            r, error_type = make_request(url=url, headers=headers, error_type=error_type, social_network=social_network, verbose=verbose, tor=tor, unique_tor=unique_tor)

            # Attempt to get request information
            try:
                http_status = r.status_code
            except:
                pass
            try:
                response_text = r.text.encode(r.encoding)
            except:
                pass

            if error_type == "message":
                error = data.get(social_network).get("errorMsg")
                # Checks if the error message is in the HTML
                if not error in r.text:
                    print("\033[37;1m[\033[92;1m+\033[37;1m]\033[92;1m {}:\033[0m".format(social_network), url)
                    write_to_file(url, fname)
                    exists = "yes"
                else:
                    print("\033[37;1m[\033[91;1m-\033[37;1m]\033[92;1m {}:\033[93;1m Not Found!".format(social_network))
                    exists = "no"

            elif error_type == "status_code":
                # Checks if the status code of the response is 404
                if not r.status_code == 404:
                    print("\033[37;1m[\033[92;1m+\033[37;1m]\033[92;1m {}:\033[0m".format(social_network), url)
                    write_to_file(url, fname)
                    exists = "yes"
                else:
                    print("\033[37;1m[\033[91;1m-\033[37;1m]\033[92;1m {}:\033[93;1m Not Found!".format(social_network))
                    exists = "no"

            elif error_type == "response_url":
                error = data.get(social_network).get("errorUrl")
                # Checks if the redirect url is the same as the one defined in data.json
                if not error in r.url:
                    print("\033[37;1m[\033[92;1m+\033[37;1m]\033[92;1m {}:\033[0m".format(social_network), url)
                    write_to_file(url, fname)
                    exists = "yes"
                else:
                    print("\033[37;1m[\033[91;1m-\033[37;1m]\033[92;1m {}:\033[93;1m Not Found!".format(social_network))
                    exists = "no"

            elif error_type == "":
                print("\033[37;1m[\033[91;1m-\033[37;1m]\033[92;1m {}:\033[93;1m Error!".format(social_network))
                exists = "error"

        # Save exists flag
        results_site['exists']        = exists

        # Save results from request
        results_site['http_status']   = http_status
        results_site['response_text'] = response_text

        # Add this site's results into final dictionary with all of the other results.
        results_total[social_network] = results_site

    print("\033[1;92m[\033[0m\033[1;77m*\033[0m\033[1;92m] Saved: \033[37;1m{}\033[0m".format(username+".txt"))

    return results_total


def main():
    version_string = f"%(prog)s {__version__}\n" +  \
                     f"{requests.__description__}:  {requests.__version__}\n" + \
                     f"Python:  {platform.python_version()}"

    parser = ArgumentParser(formatter_class=RawDescriptionHelpFormatter,
                            description=f"{module_name} (Version {__version__})"
                           )
    parser.add_argument("--version",
                        action="version",  version=version_string,
                        help="Display version information and dependencies."
                       )
    parser.add_argument("--verbose", "-v", "-d", "--debug",
                        action="store_true",  dest="verbose", default=False,
                        help="Display extra debugging information."
                       )
    parser.add_argument("--quiet", "-q",
                        action="store_false", dest="verbose",
                        help="Disable debugging information (Default Option)."
                       )
    parser.add_argument("--tor", "-t",
                        action="store_true", dest="tor", default=False,
                        help="Make requests over TOR; increases runtime; requires TOR to be installed and in system path.")
    parser.add_argument("--unique-tor", "-u",
                        action="store_true", dest="unique_tor", default=False,
                        help="Make requests over TOR with new TOR circuit after each request; increases runtime; requires TOR to be installed and in system path.")
    parser.add_argument("--csv",
                        action="store_true",  dest="csv", default=False,
                        help="Create Comma-Separated Values (CSV) File."
                       )
    parser.add_argument("username",
                        nargs='+', metavar='USERNAMES',
                        action="store",
                        help="One or more usernames to check with social networks."
                       )

    args = parser.parse_args()

    # Banner
    print(
"""\033[37;1m                                              .\"\"\"-.
\033[37;1m                                             /      \\
\033[37;1m ____  _               _            _        |  _..--'-.
\033[37;1m/ ___|| |__   ___ _ __| | ___   ___| |__    >.`__.-\"\"\;\"`
\033[37;1m\___ \| '_ \ / _ \ '__| |/ _ \ / __| |/ /   / /(     ^\\
\033[37;1m ___) | | | |  __/ |  | | (_) | (__|   <    '-`)     =|-.
\033[37;1m|____/|_| |_|\___|_|  |_|\___/ \___|_|\_\    /`--.'--'   \ .-.
\033[37;1m                                           .'`-._ `.\    | J /
\033[37;1m                                          /      `--.|   \__/\033[0m""")

    if args.tor or args.unique_tor:
        print("Warning: some websites might refuse connecting over TOR, so note that using this option might increase connection errors.")

    # Run report on all specified users.
    for username in args.username:
        print()
        results = sherlock(username, verbose=args.verbose, tor=args.tor, unique_tor=args.unique_tor)

        if args.csv == True:
            with open(username + ".csv", "w", newline='') as csv_report:
                writer = csv.writer(csv_report)
                writer.writerow(['username',
                                 'name',
                                 'url_main',
                                 'url_user',
                                 'exists',
                                 'http_status'
                                ]
                               )
                for site in results:
                    writer.writerow([username,
                                     site,
                                     results[site]['url_main'],
                                     results[site]['url_user'],
                                     results[site]['exists'],
                                     results[site]['http_status']
                                    ]
                                   )

if __name__ == "__main__":
    main()
>>>>>>> 9b835719
<|MERGE_RESOLUTION|>--- conflicted
+++ resolved
@@ -1,17 +1,14 @@
-<<<<<<< HEAD
-from concurrent.futures import ThreadPoolExecutor
-from requests_futures.sessions import FuturesSession
-=======
 """Sherlock: Find Usernames Across Social Networks Module
 
 This module contains the main logic to search for usernames at social
 networks.
 """
+
 import requests
->>>>>>> 9b835719
+from concurrent.futures import ThreadPoolExecutor
+from requests_futures.sessions import FuturesSession
 import json
 import os
-import sys
 import re
 import csv
 from argparse import ArgumentParser, RawDescriptionHelpFormatter
@@ -21,14 +18,7 @@
 module_name = "Sherlock: Find Usernames Across Social Networks"
 __version__ = "0.1.0"
 
-
 # TODO: fix tumblr
-
-raw = open("data.json", "r")
-data = json.load(raw)
-
-# Allow 1 thread for each external service, so `len(data)` threads total
-session = FuturesSession(executor=ThreadPoolExecutor(max_workers=len(data)))
 
 
 def write_to_file(url, fname):
@@ -36,22 +26,16 @@
         f.write(url + "\n")
 
 
-def print_error(err, errstr, var, debug = False):
+def print_error(err, errstr, var, debug=False):
     if debug:
         print(f"\033[37;1m[\033[91;1m-\033[37;1m]\033[91;1m {errstr}\033[93;1m {err}")
     else:
         print(f"\033[37;1m[\033[91;1m-\033[37;1m]\033[91;1m {errstr}\033[93;1m {var}")
 
-<<<<<<< HEAD
-    fname = username + ".txt"
-=======
-
-def make_request(url, headers, error_type, social_network, verbose=False, tor=False, unique_tor=False):
-    r = TorRequest() if (tor or unique_tor) else requests
+
+def get_response(request_future, error_type, social_network, verbose=False):
     try:
-        rsp = r.get(url, headers=headers)
-        if unique_tor:
-            r.reset_identity()
+        rsp = request_future.result()
         if rsp.status_code:
             return rsp, error_type
     except requests.exceptions.HTTPError as errh:
@@ -89,159 +73,146 @@
         response_text: Text that came back from request.  May be None if
                        there was an HTTP error when checking for existence.
     """
-    fname = username+".txt"
->>>>>>> 9b835719
+    fname = username + ".txt"
 
     if os.path.isfile(fname):
         os.remove(fname)
-        print(
-            "\033[1;92m[\033[0m\033[1;77m*\033[0m\033[1;92m] Removing previous file:\033[1;37m {}\033[0m".format(fname))
-
-<<<<<<< HEAD
-    print(
-        "\033[1;92m[\033[0m\033[1;77m*\033[0m\033[1;92m] Checking username\033[0m\033[1;37m {}\033[0m\033[1;92m on: "
-        "\033[0m".format(
-            username))
-=======
+        print("\033[1;92m[\033[0m\033[1;77m*\033[0m\033[1;92m] Removing previous file:\033[1;37m {}\033[0m".format(fname))
+
     print("\033[1;92m[\033[0m\033[1;77m*\033[0m\033[1;92m] Checking username\033[0m\033[1;37m {}\033[0m\033[1;92m on: \033[0m".format(username))
-    raw = open("data.json", "r", encoding="utf-8")
-    data = json.load(raw)
->>>>>>> 9b835719
-
-    # User agent is needed because some sites does not
+
+    # User agent is needed because some sites do not
     # return the correct information because it thinks that
     # we are bot
     headers = {
         'User-Agent': 'Mozilla/5.0 (Macintosh; Intel Mac OS X 10.12; rv:55.0) Gecko/20100101 Firefox/55.0'
     }
 
-<<<<<<< HEAD
-    # Create futures for all requests
-    for social_network in data:
-        url = data[social_network]['url'].format(username)
-
-        # This future starts running the request in a new thread, doesn't block the main thread
-        future = session.get(url=url, headers=headers)
-
-        # Store future in data for access later
-        data[social_network]['request'] = future
-
-    # Print results
-    for social_network in data:
-
-        url = data[social_network]['url'].format(username)
-        error_type = data[social_network]['errorType']
-
-        # Retrieve future and ensure it has finished
-        future = data[social_network]['request']
-        response = future.result()
-
-        # Print result
-        if error_type == "message":
-            error = data[social_network]['errorMsg']
-
-            if not error in response.text:
-                print("\033[37;1m[\033[92;1m+\033[37;1m]\033[92;1m {}:\033[0m".format(social_network), url)
-                write_to_file(url, fname)
-
-            else:
-                print("\033[37;1m[\033[91;1m-\033[37;1m]\033[92;1m {}:\033[93;1m Not Found!".format(social_network))
-
-        elif error_type == "status_code":
-
-            if not response.status_code == 404:
-                print("\033[37;1m[\033[92;1m+\033[37;1m]\033[92;1m {}:\033[0m".format(social_network), url)
-                write_to_file(url, fname)
-
-            else:
-                print("\033[37;1m[\033[91;1m-\033[37;1m]\033[92;1m {}:\033[93;1m Not Found!".format(social_network))
-
-        elif error_type == "response_url":
-            error = data.get(social_network).get("errorMsgInUrl")
-
-            if not error in response.url:
-                print("\033[37;1m[\033[92;1m+\033[37;1m]\033[92;1m {}:\033[0m".format(social_network), url)
-                write_to_file(url, fname)
-            else:
-                print("\033[37;1m[\033[91;1m-\033[37;1m]\033[92;1m {}:\033[93;1m Not Found!".format(social_network))
-
-    print("\033[1;92m[\033[0m\033[1;77m*\033[0m\033[1;92m] Saved: \033[37;1m{}\033[0m".format(username + ".txt"))
-
-
-main()
-=======
+    # Load the data
+    raw = open("data.json", "r")
+    data = json.load(raw)
+
+    # Allow 1 thread for each external service, so `len(data)` threads total
+    executor = ThreadPoolExecutor(max_workers=len(data))
+
+    # Create session based on request methodology
+    underlying_session = requests.session()
+    underlying_request = requests.Request()
+    if tor or unique_tor:
+        underlying_request = TorRequest()
+        underlying_session = underlying_request.session()
+
+    # Create multi-threaded session for all requests
+    session = FuturesSession(executor=executor, session=underlying_session)
+
     # Results from analysis of all sites
     results_total = {}
+
+    # First create futures for all requests. This allows for the requests to run in parallel
     for social_network in data:
+
         # Results from analysis of this specific site
         results_site = {}
 
         # Record URL of main site
         results_site['url_main'] = data.get(social_network).get("urlMain")
 
-        # URL of user on site (if it exists)
-        url = data.get(social_network).get("url").format(username)
-        results_site['url_user'] = url
-
+        # Don't make request if username is invalid for the site
+        regex_check = data.get(social_network).get("regexCheck")
+        if regex_check and re.search(regex_check, username) is None:
+            # No need to do the check at the site: this user name is not allowed.
+            print("\033[37;1m[\033[91;1m-\033[37;1m]\033[92;1m {}:\033[93;1m Illegal Username Format For This Site!".format(social_network))
+            results_site["exists"] = "illegal"
+        else:
+            # URL of user on site (if it exists)
+            url = data.get(social_network).get("url").format(username)
+            results_site["url_user"] = url
+
+            # This future starts running the request in a new thread, doesn't block the main thread
+            future = session.get(url=url, headers=headers)
+
+            # Store future in data for access later
+            data.get(social_network)["request_future"] = future
+
+            # Reset identify for tor (if needed)
+            if unique_tor:
+                underlying_request.reset_identity()
+
+        # Add this site's results into final dictionary with all of the other results.
+        results_total[social_network] = results_site
+
+    # Core logic: If tor requests, make them here. If multi-threaded requests, wait for responses
+    for social_network in data:
+
+        # Retrieve results again
+        results_site = results_total.get(social_network)
+
+        # Retrieve other site information again
+        url = results_site.get("url_user")
+        exists = results_site.get("exists")
+        if exists is not None:
+            # We have already determined the user doesn't exist here
+            continue
+
+        # Get the expected error type
         error_type = data.get(social_network).get("errorType")
-        regex_check = data.get(social_network).get("regexCheck")
 
         # Default data in case there are any failures in doing a request.
         http_status   = "?"
         response_text = ""
 
-        if regex_check and re.search(regex_check, username) is None:
-            #No need to do the check at the site: this user name is not allowed.
-            print("\033[37;1m[\033[91;1m-\033[37;1m]\033[92;1m {}:\033[93;1m Illegal Username Format For This Site!".format(social_network))
-            exists = "illegal"
-        else:
-            r, error_type = make_request(url=url, headers=headers, error_type=error_type, social_network=social_network, verbose=verbose, tor=tor, unique_tor=unique_tor)
-
-            # Attempt to get request information
-            try:
-                http_status = r.status_code
-            except:
-                pass
-            try:
-                response_text = r.text.encode(r.encoding)
-            except:
-                pass
-
-            if error_type == "message":
-                error = data.get(social_network).get("errorMsg")
-                # Checks if the error message is in the HTML
-                if not error in r.text:
-                    print("\033[37;1m[\033[92;1m+\033[37;1m]\033[92;1m {}:\033[0m".format(social_network), url)
-                    write_to_file(url, fname)
-                    exists = "yes"
-                else:
-                    print("\033[37;1m[\033[91;1m-\033[37;1m]\033[92;1m {}:\033[93;1m Not Found!".format(social_network))
-                    exists = "no"
-
-            elif error_type == "status_code":
-                # Checks if the status code of the response is 404
-                if not r.status_code == 404:
-                    print("\033[37;1m[\033[92;1m+\033[37;1m]\033[92;1m {}:\033[0m".format(social_network), url)
-                    write_to_file(url, fname)
-                    exists = "yes"
-                else:
-                    print("\033[37;1m[\033[91;1m-\033[37;1m]\033[92;1m {}:\033[93;1m Not Found!".format(social_network))
-                    exists = "no"
-
-            elif error_type == "response_url":
-                error = data.get(social_network).get("errorUrl")
-                # Checks if the redirect url is the same as the one defined in data.json
-                if not error in r.url:
-                    print("\033[37;1m[\033[92;1m+\033[37;1m]\033[92;1m {}:\033[0m".format(social_network), url)
-                    write_to_file(url, fname)
-                    exists = "yes"
-                else:
-                    print("\033[37;1m[\033[91;1m-\033[37;1m]\033[92;1m {}:\033[93;1m Not Found!".format(social_network))
-                    exists = "no"
-
-            elif error_type == "":
-                print("\033[37;1m[\033[91;1m-\033[37;1m]\033[92;1m {}:\033[93;1m Error!".format(social_network))
-                exists = "error"
+        # Retrieve future and ensure it has finished
+        future = data.get(social_network).get("request_future")
+        r, error_type = get_response(request_future=future,
+                                     error_type=error_type,
+                                     social_network=social_network,
+                                     verbose=verbose)
+
+        # Attempt to get request information
+        try:
+            http_status = r.status_code
+        except:
+            pass
+        try:
+            response_text = r.text.encode(r.encoding)
+        except:
+            pass
+
+        if error_type == "message":
+            error = data.get(social_network).get("errorMsg")
+            # Checks if the error message is in the HTML
+            if not error in r.text:
+                print("\033[37;1m[\033[92;1m+\033[37;1m]\033[92;1m {}:\033[0m".format(social_network), url)
+                write_to_file(url, fname)
+                exists = "yes"
+            else:
+                print("\033[37;1m[\033[91;1m-\033[37;1m]\033[92;1m {}:\033[93;1m Not Found!".format(social_network))
+                exists = "no"
+
+        elif error_type == "status_code":
+            # Checks if the status code of the response is 404
+            if not r.status_code == 404:
+                print("\033[37;1m[\033[92;1m+\033[37;1m]\033[92;1m {}:\033[0m".format(social_network), url)
+                write_to_file(url, fname)
+                exists = "yes"
+            else:
+                print("\033[37;1m[\033[91;1m-\033[37;1m]\033[92;1m {}:\033[93;1m Not Found!".format(social_network))
+                exists = "no"
+
+        elif error_type == "response_url":
+            error = data.get(social_network).get("errorUrl")
+            # Checks if the redirect url is the same as the one defined in data.json
+            if not error in r.url:
+                print("\033[37;1m[\033[92;1m+\033[37;1m]\033[92;1m {}:\033[0m".format(social_network), url)
+                write_to_file(url, fname)
+                exists = "yes"
+            else:
+                print("\033[37;1m[\033[91;1m-\033[37;1m]\033[92;1m {}:\033[93;1m Not Found!".format(social_network))
+                exists = "no"
+
+        elif error_type == "":
+            print("\033[37;1m[\033[91;1m-\033[37;1m]\033[92;1m {}:\033[93;1m Error!".format(social_network))
+            exists = "error"
 
         # Save exists flag
         results_site['exists']        = exists
@@ -338,5 +309,4 @@
                                    )
 
 if __name__ == "__main__":
-    main()
->>>>>>> 9b835719
+    main()