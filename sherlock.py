#! /usr/bin/env python3

"""
Sherlock: Find Usernames Across Social Networks Module

This module contains the main logic to search for usernames at social
networks.
"""

import csv
import json
import os
import platform
import re
from argparse import ArgumentParser, RawDescriptionHelpFormatter
from concurrent.futures import ThreadPoolExecutor

import requests
<<<<<<< HEAD
from colorama import Back, Fore, Style, init
=======
>>>>>>> f4c490d2
from requests_futures.sessions import FuturesSession
from torrequest import TorRequest

module_name = "Sherlock: Find Usernames Across Social Networks"
__version__ = "2018.01.03"
amount=0

# TODO: fix tumblr


def write_to_file(url, fname):
    with open(fname, "a") as f:
        f.write(url + "\n")

def final_score(amount, fname):
    with open(fname, "a") as f:
        f.write("Total: "+str(amount) + "\n")

def print_error(err, errstr, var, debug=False):
    print(f"\033[37;1m[\033[91;1m-\033[37;1m]\033[91;1m {errstr}\033[93;1m {err if debug else var}")


def get_response(request_future, error_type, social_network, verbose=False):
    try:
        rsp = request_future.result()
        if rsp.status_code:
            return rsp, error_type
    except requests.exceptions.HTTPError as errh:
        print_error(errh, "HTTP Error:", social_network, verbose)
    except requests.exceptions.ConnectionError as errc:
        print_error(errc, "Error Connecting:", social_network, verbose)
    except requests.exceptions.Timeout as errt:
        print_error(errt, "Timeout Error:", social_network, verbose)
    except requests.exceptions.RequestException as err:
        print_error(err, "Unknown error:", social_network, verbose)
    return None, ""


def sherlock(username, verbose=False, tor=False, unique_tor=False):
    """Run Sherlock Analysis.

    Checks for existence of username on various social media sites.

    Keyword Arguments:
    username               -- String indicating username that report
                              should be created against.
    verbose                -- Boolean indicating whether to give verbose output.
    tor                    -- Boolean indicating whether to use a tor circuit for the requests.
    unique_tor             -- Boolean indicating whether to use a new tor circuit for each request.

    Return Value:
    Dictionary containing results from report.  Key of dictionary is the name
    of the social network site, and the value is another dictionary with
    the following keys:
        url_main:      URL of main site.
        url_user:      URL of user on site (if account exists).
        exists:        String indicating results of test for account existence.
        http_status:   HTTP status code of query which checked for existence on
                       site.
        response_text: Text that came back from request.  May be None if
                       there was an HTTP error when checking for existence.
    """
    global amount
    fname = username + ".txt"

    if os.path.isfile(fname):
        os.remove(fname)
        print("\033[1;92m[\033[0m\033[1;77m*\033[0m\033[1;92m] Removing previous file:\033[1;37m {}\033[0m".format(fname))

    print("\033[1;92m[\033[0m\033[1;77m*\033[0m\033[1;92m] Checking username\033[0m\033[1;37m {}\033[0m\033[1;92m on: \033[0m".format(username))

    # A user agent is needed because some sites don't
    # return the correct information since they think that
    # we are bots
    headers = {
        'User-Agent': 'Mozilla/5.0 (Macintosh; Intel Mac OS X 10.12; rv:55.0) Gecko/20100101 Firefox/55.0'
    }

    # Load the data
    data_file_path = os.path.join(os.path.dirname(os.path.realpath(__file__)), "data.json")
    with open(data_file_path, "r", encoding="utf-8") as raw:
        data = json.load(raw)

    # Allow 1 thread for each external service, so `len(data)` threads total
    executor = ThreadPoolExecutor(max_workers=len(data))

    # Create session based on request methodology
    underlying_session = requests.session()
    underlying_request = requests.Request()
    if tor or unique_tor:
        underlying_request = TorRequest()
        underlying_session = underlying_request.session()

    # Create multi-threaded session for all requests
    session = FuturesSession(executor=executor, session=underlying_session)

    # Results from analysis of all sites
    results_total = {}

    # First create futures for all requests. This allows for the requests to run in parallel
    for social_network, net_info in data.items():

        # Results from analysis of this specific site
        results_site = {}

        # Record URL of main site
        results_site['url_main'] = net_info.get("urlMain")

        # Don't make request if username is invalid for the site
        regex_check = net_info.get("regexCheck")
        if regex_check and re.search(regex_check, username) is None:
            # No need to do the check at the site: this user name is not allowed.
            print("\033[37;1m[\033[91;1m-\033[37;1m]\033[92;1m {}:\033[93;1m Illegal Username Format For This Site!".format(social_network))
            results_site["exists"] = "illegal"
        else:
            # URL of user on site (if it exists)
            url = net_info["url"].format(username)
            results_site["url_user"] = url

            # If only the status_code is needed don't download the body
            if net_info["errorType"] == 'status_code':
                request_method = session.head
            else:
                request_method = session.get

            # This future starts running the request in a new thread, doesn't block the main thread
            future = request_method(url=url, headers=headers)

            # Store future in data for access later
            net_info["request_future"] = future

            # Reset identify for tor (if needed)
            if unique_tor:
                underlying_request.reset_identity()

        # Add this site's results into final dictionary with all of the other results.
        results_total[social_network] = results_site

    # Core logic: If tor requests, make them here. If multi-threaded requests, wait for responses
    for social_network, net_info in data.items():

        # Retrieve results again
        results_site = results_total.get(social_network)

        # Retrieve other site information again
        url = results_site.get("url_user")
        exists = results_site.get("exists")
        if exists is not None:
            # We have already determined the user doesn't exist here
            continue

        # Get the expected error type
        error_type = net_info["errorType"]

        # Default data in case there are any failures in doing a request.
        http_status   = "?"
        response_text = ""

        # Retrieve future and ensure it has finished
        future = net_info["request_future"]
        r, error_type = get_response(request_future=future,
                                     error_type=error_type,
                                     social_network=social_network,
                                     verbose=verbose)

        # Attempt to get request information
        try:
            http_status = r.status_code
        except:
            pass
        try:
            response_text = r.text.encode(r.encoding)
        except:
            pass

        if error_type == "message":
            error = net_info.get("errorMsg")
            # Checks if the error message is in the HTML
            if not error in r.text:

                print("\033[37;1m[\033[92;1m+\033[37;1m]\033[92;1m {}:\033[0m".format(social_network), url)
                write_to_file(url, fname)
                exists = "yes"
                amount=amount+1
            else:
                print("\033[37;1m[\033[91;1m-\033[37;1m]\033[92;1m {}:\033[93;1m Not Found!".format(social_network))
                exists = "no"

        elif error_type == "status_code":
            # Checks if the status code of the response is 404
            if not r.status_code == 404:

                print("\033[37;1m[\033[92;1m+\033[37;1m]\033[92;1m {}:\033[0m".format(social_network), url)
                write_to_file(url, fname)
                exists = "yes"
                amount=amount+1
            else:
                print("\033[37;1m[\033[91;1m-\033[37;1m]\033[92;1m {}:\033[93;1m Not Found!".format(social_network))
                exists = "no"

        elif error_type == "response_url":
            error = net_info.get("errorUrl")
            # Checks if the redirect url is the same as the one defined in data.json
            if not error in r.url:

                print("\033[37;1m[\033[92;1m+\033[37;1m]\033[92;1m {}:\033[0m".format(social_network), url)
                write_to_file(url, fname)
                exists = "yes"
                amount=amount+1
            else:
                print("\033[37;1m[\033[91;1m-\033[37;1m]\033[92;1m {}:\033[93;1m Not Found!".format(social_network))
                exists = "no"

        elif error_type == "":
            print("\033[37;1m[\033[91;1m-\033[37;1m]\033[92;1m {}:\033[93;1m Error!".format(social_network))
            exists = "error"

        # Save exists flag
        results_site['exists']        = exists

        # Save results from request
        results_site['http_status']   = http_status
        results_site['response_text'] = response_text

        # Add this site's results into final dictionary with all of the other results.
        results_total[social_network] = results_site

    print("\033[1;92m[\033[0m\033[1;77m*\033[0m\033[1;92m] Saved: \033[37;1m{}\033[0m".format(username+".txt"))

    final_score(amount, fname)
    return results_total


def main():
    # Colorama module's initialization.
    init()

    version_string = f"%(prog)s {__version__}\n" +  \
                     f"{requests.__description__}:  {requests.__version__}\n" + \
                     f"Python:  {platform.python_version()}"

    parser = ArgumentParser(formatter_class=RawDescriptionHelpFormatter,
                            description=f"{module_name} (Version {__version__})"
                           )
    parser.add_argument("--version",
                        action="version",  version=version_string,
                        help="Display version information and dependencies."
                       )
    parser.add_argument("--verbose", "-v", "-d", "--debug",
                        action="store_true",  dest="verbose", default=False,
                        help="Display extra debugging information."
                       )
    parser.add_argument("--quiet", "-q",
                        action="store_false", dest="verbose",
                        help="Disable debugging information (Default Option)."
                       )
    parser.add_argument("--tor", "-t",
                        action="store_true", dest="tor", default=False,
                        help="Make requests over TOR; increases runtime; requires TOR to be installed and in system path.")
    parser.add_argument("--unique-tor", "-u",
                        action="store_true", dest="unique_tor", default=False,
                        help="Make requests over TOR with new TOR circuit after each request; increases runtime; requires TOR to be installed and in system path.")
    parser.add_argument("--csv",
                        action="store_true",  dest="csv", default=False,
                        help="Create Comma-Separated Values (CSV) File."
                       )
    parser.add_argument("username",
                        nargs='+', metavar='USERNAMES',
                        action="store",
                        help="One or more usernames to check with social networks."
                       )

    args = parser.parse_args()

    # Banner
    print(
"""\033[37;1m                                              .\"\"\"-.
\033[37;1m                                             /      \\
\033[37;1m ____  _               _            _        |  _..--'-.
\033[37;1m/ ___|| |__   ___ _ __| | ___   ___| |__    >.`__.-\"\"\;\"`
\033[37;1m\___ \| '_ \ / _ \ '__| |/ _ \ / __| |/ /   / /(     ^\\
\033[37;1m ___) | | | |  __/ |  | | (_) | (__|   <    '-`)     =|-.
\033[37;1m|____/|_| |_|\___|_|  |_|\___/ \___|_|\_\    /`--.'--'   \ .-.
\033[37;1m                                           .'`-._ `.\    | J /
\033[37;1m                                          /      `--.|   \__/\033[0m""")

    if args.tor or args.unique_tor:
        print("Warning: some websites might refuse connecting over TOR, so note that using this option might increase connection errors.")

    # Run report on all specified users.
    for username in args.username:
        print()
        results = sherlock(username, verbose=args.verbose, tor=args.tor, unique_tor=args.unique_tor)

        if args.csv == True:
            with open(username + ".csv", "w", newline='') as csv_report:
                writer = csv.writer(csv_report)
                writer.writerow(['username',
                                 'name',
                                 'url_main',
                                 'url_user',
                                 'exists',
                                 'http_status'
                                ]
                               )
                for site in results:
                    writer.writerow([username,
                                     site,
                                     results[site]['url_main'],
                                     results[site]['url_user'],
                                     results[site]['exists'],
                                     results[site]['http_status']
                                    ]
                                   )

if __name__ == "__main__":
    main()<|MERGE_RESOLUTION|>--- conflicted
+++ resolved
@@ -16,15 +16,12 @@
 from concurrent.futures import ThreadPoolExecutor
 
 import requests
-<<<<<<< HEAD
 from colorama import Back, Fore, Style, init
-=======
->>>>>>> f4c490d2
 from requests_futures.sessions import FuturesSession
 from torrequest import TorRequest
 
 module_name = "Sherlock: Find Usernames Across Social Networks"
-__version__ = "2018.01.03"
+__version__ = "2018.01.04"
 amount=0
 
 # TODO: fix tumblr
